#!/bin/bash

# =============================================================================
# Smart Learning Hub - Simple Startup Script
# =============================================================================

echo "🚀 Starting Smart Learning Hub..."

# Set Environment Variables
<<<<<<< HEAD
# CRITICAL: Replace with your actual credentials!
if [ -z "$GOOGLE_CLIENT_ID" ] || [ -z "$GOOGLE_CLIENT_SECRET" ]; then
    echo "❌ ERROR: Google OAuth credentials not set!"
    echo "Please set environment variables:"
    echo "export GOOGLE_CLIENT_ID='your-client-id'"
    echo "export GOOGLE_CLIENT_SECRET='your-client-secret'"
    echo "export FLASK_SECRET_KEY='your-secret-key'"
    exit 1
fi

=======
export GOOGLE_CLIENT_ID="your-google-client-id-here"
export GOOGLE_CLIENT_SECRET="your-google-client-secret-here"
export FLASK_SECRET_KEY="your_strong_random_flask_secret_key"
>>>>>>> d63906a8
export OAUTHLIB_INSECURE_TRANSPORT="1"
export FLASK_ENV="development"
export FLASK_DEBUG="1"

# Activate Virtual Environment
if [ -d "/Users/kbbk/PyProject-1/venv" ]; then
    source /Users/kbbk/PyProject-1/venv/bin/activate
    echo "✅ Virtual environment activated"
else
    echo "⚠️  Virtual environment not found, creating new one..."
    python3 -m venv venv
    source venv/bin/activate
    pip install flask sqlalchemy werkzeug
    echo "✅ Virtual environment created and dependencies installed"
fi

# Initialize Database
if [ -f "init_database.py" ]; then
    if [ ! -f "instance/site.db" ]; then
        echo "🗄️  Creating database..."
        python init_database.py
    else
        echo "✅ Database already exists"
    fi
else
    echo "❌ Database initialization script not found!"
    exit 1
fi

# Set Flask App
export FLASK_APP=run.py

# Start Flask
echo "🌐 Starting Flask application at http://localhost:5000"
echo "Press Ctrl+C to stop"
echo ""

# Start Flask on port 8000 (avoid macOS AirPlay port 5000)
PORT=8000
echo "🌐 Starting Flask on port $PORT (avoiding macOS AirPlay port 5000)..."

# Check if port is available
if timeout 5 bash -c "echo >/dev/tcp/localhost/$PORT" 2>/dev/null; then
    echo "⚠️  Port $PORT is busy, trying port 8001..."
    PORT=8001
fi

echo "✅ Flask will be available at: http://localhost:$PORT"
flask run --host=0.0.0.0 --port=$PORT<|MERGE_RESOLUTION|>--- conflicted
+++ resolved
@@ -7,7 +7,6 @@
 echo "🚀 Starting Smart Learning Hub..."
 
 # Set Environment Variables
-<<<<<<< HEAD
 # CRITICAL: Replace with your actual credentials!
 if [ -z "$GOOGLE_CLIENT_ID" ] || [ -z "$GOOGLE_CLIENT_SECRET" ]; then
     echo "❌ ERROR: Google OAuth credentials not set!"
@@ -17,12 +16,6 @@
     echo "export FLASK_SECRET_KEY='your-secret-key'"
     exit 1
 fi
-
-=======
-export GOOGLE_CLIENT_ID="your-google-client-id-here"
-export GOOGLE_CLIENT_SECRET="your-google-client-secret-here"
-export FLASK_SECRET_KEY="your_strong_random_flask_secret_key"
->>>>>>> d63906a8
 export OAUTHLIB_INSECURE_TRANSPORT="1"
 export FLASK_ENV="development"
 export FLASK_DEBUG="1"
