"""
Simple service classes for MVC architecture.
Contains business logic for the application.
"""

import json
from typing import List, Optional, Dict, Any
from datetime import datetime
from app.utils.exceptions import (
    ValidationException,
    NotFoundException,
    BusinessLogicException
)


class UserService:
    """Simple user service for business logic."""
    
    def create_user(self, username: str, email: str, password: str, 
                    first_name: str = None, last_name: str = None, role: str = 'student'):
        """Create a new user."""
        from app.models.user import UserModel
        from app import db
        from werkzeug.security import generate_password_hash
        
        # Validate input
        if not email or not password:
            raise ValidationException("Email and password are required")
        
        if len(password) < 8:
            raise ValidationException("Password must be at least 8 characters long")
        
        # Check if user already exists
        if UserModel.query.filter_by(email=email).first():
            raise BusinessLogicException("อีเมลนี้มีผู้ใช้แล้ว")
        
        if UserModel.query.filter_by(username=username).first():
            raise BusinessLogicException("ชื่อผู้ใช้นี้มีคนใช้แล้ว")
        
        # Hash password
        password_hash = generate_password_hash(password)
        
        # Create new user
        user = UserModel(
            username=username,
            email=email,
            password_hash=password_hash,
            first_name=first_name,
            last_name=last_name,
            role=role
        )
        
        db.session.add(user)
        db.session.commit()
        return user
    
    def get_user_by_id(self, user_id: str):
        """Get user by ID."""
        from app.models.user import UserModel
        
        user = UserModel.query.filter_by(id=user_id).first()
        if not user:
            raise NotFoundException("User not found")
        return user
    
    def get_user_by_email(self, email: str):
        """Get user by email."""
        from app.models.user import UserModel
        
        user = UserModel.query.filter_by(email=email).first()
        if not user:
            raise NotFoundException("User not found")
        return user
    
    def authenticate_user(self, email: str, password: str):
        """Authenticate user."""
        from werkzeug.security import check_password_hash
        
        user = self.get_user_by_email(email)
        # Check password hash
        if not check_password_hash(user.password_hash, password):
            raise ValidationException("รหัสผ่านไม่ถูกต้อง")
        return user


class LessonService:
    """Simple lesson service for business logic."""
    
    def create_lesson(self, user_id: str, title: str, description: str = None):
        """Create a new lesson."""
        from app.models.lesson import LessonModel
        from app import db
        
        lesson = LessonModel(
            user_id=user_id,
            title=title,
            description=description
        )
        
        db.session.add(lesson)
        db.session.commit()
        return lesson
    
    def get_lessons_by_user(self, user_id: str):
        """Get all lessons for a user."""
        from app.models.lesson import LessonModel
        return LessonModel.query.filter_by(user_id=user_id).all()
    
    def get_lesson_by_id(self, lesson_id: str):
        """Get lesson by ID."""
        from app.models.lesson import LessonModel
        
        lesson = LessonModel.query.filter_by(id=lesson_id).first()
        if not lesson:
            raise NotFoundException("Lesson not found")
        return lesson
        
    # --- โค้ดใหม่ที่เพิ่มเข้ามาใน LessonService ---
    def get_lessons_count(self, user_id: str):
        """นับ lessons ทั้งหมด"""
        from app.models.lesson import LessonModel
        return LessonModel.query.filter_by(user_id=user_id).count()

    def get_lessons_completed_today(self, user_id: str):
        """นับ lessons ที่เสร็จวันนี้"""
        from app.models.lesson import LessonModel
        from datetime import datetime
        from app import db
        
        today = datetime.now().date()
        
        count = LessonModel.query.filter(
            LessonModel.user_id == user_id,
            LessonModel.status == 'completed',
            db.func.date(LessonModel.updated_at) == today
        ).count()
        
        return count
    # --- จบโค้ดที่เพิ่ม ---


class NoteService:
    """Simple note service for business logic."""
    
    def create_note(self, user_id: str, lesson_id: str, title: str, content: str):
        """Create a new note."""
        from app.models.note import NoteModel
        from app import db
        
        note = NoteModel(
            user_id=user_id,
            lesson_id=lesson_id,
            title=title,
            content=content
        )
        
        db.session.add(note)
        db.session.commit()
        return note
    
    def get_notes_by_user(self, user_id: str):
        """Get all notes for a user."""
        from app.models.note import NoteModel
        return NoteModel.query.filter_by(user_id=user_id).all()
    
    def get_notes_by_lesson(self, lesson_id: str):
        """Get all notes for a lesson."""
        from app.models.note import NoteModel
        return NoteModel.query.filter_by(lesson_id=lesson_id).all()
    
    def get_note_by_id(self, note_id: str):
        """Get a specific note by ID."""
        from app.models.note import NoteModel
        
        note = NoteModel.query.filter_by(id=note_id).first()
        if not note:
            raise NotFoundException("Note not found")
        return note
    
    def update_note(self, note_id: str, title: str = None, content: str = None):
        """Update a note."""
        from app.models.note import NoteModel
        from app import db
        
        note = NoteModel.query.filter_by(id=note_id).first()
        if not note:
            raise NotFoundException("Note not found")
        
        if title is not None:
            note.title = title
        if content is not None:
            note.content = content
        
        db.session.commit()
        return note
    
    def get_user_notes(self, user_id: str):
        """Get all notes for a user (alias for get_notes_by_user)."""
        return self.get_notes_by_user(user_id)
    
    def delete_note(self, note_id: str):
        """Delete a note."""
        from app.models.note import NoteModel
        from app import db
        
        note = NoteModel.query.filter_by(id=note_id).first()
        if not note:
            raise NotFoundException("Note not found")
        
        db.session.delete(note)
        db.session.commit()
        return True

    # --- โค้ดใหม่ที่เพิ่มเข้ามาใน NoteService ---
    def get_notes_count_today(self, user_id: str):
        """นับ notes ที่สร้างวันนี้"""
        from datetime import datetime
        from app.models.note import NoteModel
        from app import db

        today_start = datetime.now().replace(hour=0, minute=0, second=0, microsecond=0)
        
        count = NoteModel.query.filter(
            NoteModel.user_id == user_id,
            NoteModel.created_at >= today_start
        ).count()
        
        return count

    def get_total_notes_count(self, user_id: str):
        """นับ notes ทั้งหมด"""
        from app.models.note import NoteModel
        return NoteModel.query.filter_by(user_id=user_id).count()
    # --- จบโค้ดที่เพิ่ม ---


class TaskService:
    """Simple task service for business logic."""
    
    def create_task(self, user_id: str, title: str, description: str = None):
        """Create a new task."""
        from app.models.task import TaskModel
        from app import db
        
        task = TaskModel(
            user_id=user_id,
            title=title,
            description=description
        )
        
        db.session.add(task)
        db.session.commit()
        return task
    
    def get_tasks_by_user(self, user_id: str):
        """Get all tasks for a user."""
        from app.models.task import TaskModel
        return TaskModel.query.filter_by(user_id=user_id).all()
    
    def get_task_by_id(self, task_id: str):
        """Get task by ID."""
        from app.models.task import TaskModel
        
        task = TaskModel.query.filter_by(id=task_id).first()
        if not task:
            raise NotFoundException("Task not found")
        return task

<<<<<<< HEAD

class PomodoroSessionService:
    """Service layer for Pomodoro session management"""

    def create_session(self, user_id: str, session_type: str, duration: int, task: Optional[str] = None, 
                    lesson_id: Optional[str] = None, section_id: Optional[str] = None,
                    mood_before: Optional[str] = None, energy_level: Optional[int] = None,
                    auto_start_next: bool = True, notification_enabled: bool = True,
                    sound_enabled: bool = True):
        """Create a new Pomodoro session with all optional parameters"""
        from app import db
        try:
            from app.models.pomodoro_session import PomodoroSessionModel
            
            if not user_id:
                raise ValidationException("User ID is required")
            
            if session_type not in ['focus', 'short_break', 'long_break']:
                raise ValidationException("Invalid session type")
            
            if duration <= 0:
                raise ValidationException("Duration must be positive")

            session = PomodoroSessionModel(
                user_id=user_id,
                session_type=session_type,
                duration=duration,
                start_time=datetime.utcnow(),
                task=task,
                status='active',
                lesson_id=lesson_id,
                section_id=section_id,
                mood_before=mood_before,
                energy_level=energy_level,
                auto_start_next=auto_start_next,
                notification_enabled=notification_enabled,
                sound_enabled=sound_enabled,
                is_completed=False,
                is_interrupted=False,
                interruption_count=0
            )

            db.session.add(session)
            db.session.commit()
            
            return session
        except Exception as e:
            db.session.rollback()
            print(f"Error creating session: {str(e)}")
            raise

    def get_session(self, session_id: str):
        """Get a specific session by ID"""
        from app.models.pomodoro_session import PomodoroSessionModel
        return PomodoroSessionModel.query.get(session_id)

    def get_user_sessions(self, user_id: str):
        """Get all sessions for a user"""
        from app.models.pomodoro_session import PomodoroSessionModel
        return PomodoroSessionModel.query.filter_by(user_id=user_id).all()

    def update_session(self, session_id: str, data: Dict):
        """Update a session with all possible fields"""
        from app.models.pomodoro_session import PomodoroSessionModel
        from app.models.task import TaskModel
        from app import db
        
        session = self.get_session(session_id)
        if not session:
            return None

        # Update timing fields
        if 'actual_duration' in data:
            session.actual_duration = data['actual_duration']
        if 'end_time' in data:
            session.end_time = data['end_time']
        
        # Update status fields
        if 'status' in data:
            session.status = data['status']
            if data['status'] == 'completed':
                session.is_completed = True
            elif data['status'] == 'interrupted':
                session.is_interrupted = True
        
        # Update scoring and feedback
        if 'productivity_score' in data:
            session.productivity_score = data['productivity_score']
        if 'mood_after' in data:
            session.mood_after = data['mood_after']
        if 'focus_score' in data:
            session.focus_score = data['focus_score']
        if 'difficulty_level' in data:
            session.difficulty_level = data['difficulty_level']
        if 'energy_level' in data:
            session.energy_level = data['energy_level']

        # Update interruption data
        if 'interruption_count' in data:
            session.interruption_count = data['interruption_count']
        if 'interruption_reasons' in data:
            session.interruption_reasons = data['interruption_reasons']

        # Update settings
        if 'auto_start_next' in data:
            session.auto_start_next = data['auto_start_next']
        if 'notification_enabled' in data:
            session.notification_enabled = data['notification_enabled']
        if 'sound_enabled' in data:
            session.sound_enabled = data['sound_enabled']

        # Update related entities
        if 'lesson_id' in data:
            session.lesson_id = data['lesson_id']
        if 'section_id' in data:
            session.section_id = data['section_id']
        
        # Handle task update
        if 'task' in data:
            task_name = data['task']
            if task_name:
                # Try to find existing task first
                task_obj = TaskModel.query.filter_by(user_id=session.user_id, title=task_name).first()
                if not task_obj:
                    # Create new task if it doesn't exist
                    task_obj = TaskModel(
                        user_id=session.user_id,
                        title=task_name
                    )
                    db.session.add(task_obj)
                    db.session.flush()  # Flush to get the task ID
                
                session.task_id = task_obj.id
                session.task = task_name
            else:
                session.task_id = None
                session.task = None

        db.session.commit()
        return session

    def end_session(self, session_id: str, status: str = 'completed'):
        """End a Pomodoro session"""
        from app.models.pomodoro_session import PomodoroSessionModel
        from app import db
        
        session = self.get_session(session_id)
        if not session:
            return None

        session.end_time = datetime.utcnow()
        session.status = status
        if session.start_time:
            session.actual_duration = int((session.end_time - session.start_time).total_seconds() / 60)

        db.session.commit()
        return session

    def get_active_session(self, user_id: str):
        """Get user's active session if exists"""
        from app.models.pomodoro_session import PomodoroSessionModel
        return PomodoroSessionModel.query.filter_by(
            user_id=user_id,
            status='active'
        ).first()

    def interrupt_session(self, session_id: str):
        """Mark a session as interrupted and increment counter"""
        session = self.get_session(session_id)
        if not session:
            return None

        session.status = 'interrupted'
        session.is_interrupted = True
        session.interruption_count += 1
        
        session.end_time = datetime.utcnow()
        if session.start_time:
            session.actual_duration = int((session.end_time - session.start_time).total_seconds() / 60)

        from app import db
        db.session.commit()
        return session

    def delete_session(self, session_id: str) -> bool:
        """Delete a session"""
        from app.models.pomodoro_session import PomodoroSessionModel
        from app import db
        
        session = self.get_session(session_id)
        if not session:
            return False

        db.session.delete(session)
        db.session.commit()
        return True
=======
# --- Class ที่เพิ่มเข้ามา ---
class PomodoroService:
    """Service for Pomodoro tracking logic."""
    
    def get_pomodoros_count_today(self, user_id: str):
        """นับ pomodoro ที่ทำวันนี้"""
        from datetime import date
        from app.models.pomodoro import PomodoroSessionModel
        from app import db

        today = date.today()
        
        count = PomodoroSessionModel.query.filter(
            PomodoroSessionModel.user_id == user_id,
            db.func.date(PomodoroSessionModel.created_at) == today
        ).count()
        
        return count
    
    def get_study_time_today(self, user_id: str, duration_per_session: int = 25):
        """คำนวณเวลาเรียนวันนี้ (นาที)"""
        count = self.get_pomodoros_count_today(user_id)
        return count * duration_per_session

    def get_total_pomodoros_count(self, user_id: str):
        """นับ pomodoros ทั้งหมด"""
        from app.models.pomodoro import PomodoroSessionModel
        return PomodoroSessionModel.query.filter_by(user_id=user_id).count()
    
>>>>>>> f8f17d51
<|MERGE_RESOLUTION|>--- conflicted
+++ resolved
@@ -266,7 +266,6 @@
             raise NotFoundException("Task not found")
         return task
 
-<<<<<<< HEAD
 
 class PomodoroSessionService:
     """Service layer for Pomodoro session management"""
@@ -463,7 +462,6 @@
         db.session.delete(session)
         db.session.commit()
         return True
-=======
 # --- Class ที่เพิ่มเข้ามา ---
 class PomodoroService:
     """Service for Pomodoro tracking logic."""
@@ -492,5 +490,4 @@
         """นับ pomodoros ทั้งหมด"""
         from app.models.pomodoro import PomodoroSessionModel
         return PomodoroSessionModel.query.filter_by(user_id=user_id).count()
-    
->>>>>>> f8f17d51
+    