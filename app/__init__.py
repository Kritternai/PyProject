--- conflicted
+++ resolved
@@ -4,7 +4,6 @@
 """
 
 from flask import Flask
-<<<<<<< HEAD
 from flask_sqlalchemy import SQLAlchemy
 from flask_limiter import Limiter
 from flask_limiter.util import get_remote_address
@@ -14,11 +13,6 @@
 # Initialize extensions
 db = SQLAlchemy()
 limiter = None  # Will be initialized in create_app
-=======
-from .config.settings import get_config
-from .middleware.auth_middleware import load_user
-from .db_instance import db
->>>>>>> 143fbeda
 
 # Initialize Flask-Migrate
 from flask_migrate import Migrate
@@ -133,7 +127,8 @@
     # ============================================
     # REGISTER API BLUEPRINTS
     # ============================================
-    app.register_blueprint(auth_bp)           # /api/auth/* app.register_blueprint(user_bp)           # /api/users/*
+    app.register_blueprint(auth_bp)           # /api/auth/*
+    app.register_blueprint(user_bp)           # /api/users/*
     app.register_blueprint(lesson_bp)         # /api/lessons/*
     app.register_blueprint(note_bp)           # /api/notes/*
     app.register_blueprint(task_bp)           # /api/tasks/*
