"""
Application factory following Clean Architecture principles.
Creates and configures Flask application with proper dependency injection.
"""

from flask import Flask
from flask_sqlalchemy import SQLAlchemy
from .config.settings import get_config
from .middleware.auth_middleware import load_user

# Initialize extensions
db = SQLAlchemy()


def create_app(config_name=None):
    """
    Application factory function.
    
    Args:
        config_name: Configuration name (development, production, testing)
        
    Returns:
        Configured Flask application
    """
    app = Flask(__name__)
    
    # Load configuration
    config = get_config(config_name)
    app.config.from_object(config)
    
    # Initialize extensions
    db.init_app(app)
    
    # No dependency injection needed for simple MVC
    
    # Register middleware
    app.before_request(load_user)
    
    # Register blueprints
    register_blueprints(app)
    
    # Register template filters
    register_template_filters(app)
    
    # Register template context processors
    register_template_context_processors(app)
    
    # Register static file routes
    register_static_routes(app)
    
    # Import models to ensure they are registered with SQLAlchemy
    import_models()
    
    return app


def register_blueprints(app):
    """
    Register application blueprints.
    
    Args:
        app: Flask application instance
    """
    # ============================================
    # MAIN ROUTES (Modular - Recommended)
    # ============================================
    from .routes.main_routes import main_routes_bp
    from .routes.class_routes import class_bp
    from .routes.classwork_routes import classwork_bp
    from .routes.note_web_routes import note_web_bp
    from .routes.api_routes import api_bp
    
    # ============================================
    # API ROUTES
    # ============================================
    from .routes.auth_routes import auth_bp
    from .routes.user_routes import user_bp
    from .routes.lesson_routes import lesson_bp
    from .routes.note_routes import note_bp
    from .routes.task_routes import task_bp
    from .routes.pomodoro_routes import pomodoro_bp
    
    # ============================================
    # INTEGRATION ROUTES
    # ============================================
    from .routes_google_classroom import google_classroom_bp
    from .routes_google_auth import google_auth_bp
    from .routes_microsoft_teams import microsoft_teams_bp
    
<<<<<<< HEAD
    # Register main routes (for HTML pages)
    app.register_blueprint(main_bp)
    app.register_blueprint(google_classroom_bp)  # Google Classroom integration
    app.register_blueprint(google_auth_bp)  # Google Sign-In (OAuth)
    app.register_blueprint(microsoft_teams_bp)  # Microsoft Teams integration (mockup)
=======
    # ============================================
    # POMODORO SESSION ROUTES (from routes_new.py)
    # ============================================
    from .routes_new import main_bp as pomodoro_legacy_bp

    # ============================================
    # REGISTER MAIN WEB ROUTES
    # ============================================
    app.register_blueprint(main_routes_bp)  # /, /dashboard, /partial/dashboard, /partial/track, /partial/dev
    app.register_blueprint(class_bp)        # /partial/class, /class/<id>, class CRUD
    app.register_blueprint(note_web_bp)     # /partial/note, note fragments & CRUD
    app.register_blueprint(classwork_bp)    # /classwork/* tasks & materials
    app.register_blueprint(api_bp)          # /api/* general data endpoints
>>>>>>> 7ca9b321
    
    # ============================================
    # REGISTER API BLUEPRINTS
    # ============================================
    app.register_blueprint(auth_bp)         # /api/auth/* 
    app.register_blueprint(user_bp)         # /api/users/*
    app.register_blueprint(lesson_bp)       # /api/lessons/*
    app.register_blueprint(note_bp)         # /api/notes/*
    app.register_blueprint(task_bp)         # /api/tasks/*
    app.register_blueprint(pomodoro_bp)     # /api/pomodoro/*
    
    # ============================================
    # REGISTER INTEGRATION BLUEPRINTS
    # ============================================
    app.register_blueprint(google_classroom_bp)   # Google Classroom
    app.register_blueprint(microsoft_teams_bp)    # Microsoft Teams
    
    # ============================================
    # REGISTER POMODORO SESSION ROUTES
    # ============================================
    app.register_blueprint(pomodoro_legacy_bp)  # /pomodoro/session/*, /pomodoro/statistics/*


def register_template_filters(app):
    """
    Register custom template filters.
    
    Args:
        app: Flask application instance
    """
    @app.template_filter('lesson_color_primary')
    def lesson_color_primary(color_id):
        """Get primary color for lesson - supports both selected_color and color_theme"""
        if color_id is None:
            return '#007bff'
        
        colors = {
            1: '#007bff',
            2: '#28a745', 
            3: '#dc3545',
            4: '#ffc107',
            5: '#6f42c1',
            6: '#fd7e14'
        }
        return colors.get(int(color_id), '#007bff')

    @app.template_filter('lesson_color_secondary')
    def lesson_color_secondary(color_id):
        """Get secondary color for lesson - supports both selected_color and color_theme"""
        if color_id is None:
            return '#0056b3'
        
        colors = {
            1: '#0056b3',
            2: '#1e7e34',
            3: '#c82333', 
            4: '#e0a800',
            5: '#5a2d91',
            6: '#e8690b'
        }
        return colors.get(int(color_id), '#0056b3')

    @app.template_filter('get_lesson_color')
    def get_lesson_color(lesson):
        """Get color from lesson object - supports both selected_color and color_theme"""
        if hasattr(lesson, 'color_theme') and lesson.color_theme:
            return lesson.color_theme
        elif hasattr(lesson, 'selected_color') and lesson.selected_color:
            return lesson.selected_color
        else:
            return 1  # Default color

    @app.template_filter('from_json')
    def from_json(value):
        import json
        if value:
            try:
                return json.loads(value)
            except:
                return []
        return []

    @app.template_filter('to_json')
    def to_json(value):
        import json
        if value is None:
            return '[]'
        if value:
            try:
                return json.dumps(value)
            except:
                return '[]'
        return '[]'


def register_template_context_processors(app):
    """
    Register template context processors.
    
    Args:
        app: Flask application instance
    """
    @app.context_processor
    def inject_user():
        """
        Inject user object into all templates.
        This makes the user object available in all templates.
        """
        from flask import g
        return dict(user=getattr(g, 'user', None))


def register_static_routes(app):
    """
    Register routes for serving static files from uploads folder.
    
    Args:
        app: Flask application instance
    """
    import os
    from flask import send_from_directory
    
    @app.route('/uploads/<path:filename>')
    def uploaded_file(filename):
        """Serve uploaded files from the uploads directory."""
        upload_folder = app.config.get('UPLOAD_FOLDER')
        return send_from_directory(upload_folder, filename)


def import_models():
    """
    Import all models to ensure they are registered with SQLAlchemy.
    This is necessary for database operations.
    """
    # Import MVC models
    from .models.user import UserModel
    from .models.lesson import LessonModel
    from .models.lesson_section import LessonSectionModel
    from .models.note import NoteModel
    from .models.task import TaskModel<|MERGE_RESOLUTION|>--- conflicted
+++ resolved
@@ -86,14 +86,13 @@
     from .routes_google_classroom import google_classroom_bp
     from .routes_google_auth import google_auth_bp
     from .routes_microsoft_teams import microsoft_teams_bp
-    
-<<<<<<< HEAD
+
     # Register main routes (for HTML pages)
     app.register_blueprint(main_bp)
     app.register_blueprint(google_classroom_bp)  # Google Classroom integration
     app.register_blueprint(google_auth_bp)  # Google Sign-In (OAuth)
     app.register_blueprint(microsoft_teams_bp)  # Microsoft Teams integration (mockup)
-=======
+
     # ============================================
     # POMODORO SESSION ROUTES (from routes_new.py)
     # ============================================
@@ -107,7 +106,6 @@
     app.register_blueprint(note_web_bp)     # /partial/note, note fragments & CRUD
     app.register_blueprint(classwork_bp)    # /classwork/* tasks & materials
     app.register_blueprint(api_bp)          # /api/* general data endpoints
->>>>>>> 7ca9b321
     
     # ============================================
     # REGISTER API BLUEPRINTS
