--- conflicted
+++ resolved
@@ -13,15 +13,12 @@
 from sqlalchemy import text
 import os
 import time
-<<<<<<< HEAD
 import uuid
 from datetime import datetime
-=======
 import sqlite3
 from datetime import datetime
 
 DB_PATH = 'instance/site.db'  # กำหนด path ให้ถูกต้อง
->>>>>>> 07d5cad5
 
 # Create main blueprint
 main_bp = Blueprint('main', __name__)
