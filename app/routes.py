--- conflicted
+++ resolved
@@ -2,12 +2,7 @@
 from flask import render_template, request, flash, redirect, url_for, session, jsonify, make_response, g
 import json
 from app.core.lesson_manager import LessonManager
-<<<<<<< HEAD
-from app.core.lesson import Lesson, LessonSection # Import Lesson model for query
-=======
 from app.core.lesson import Lesson # Import Lesson model for query
-from app.core.note import Note # Import Note model for query
->>>>>>> 7d2da60a
 from app.core.imported_data import ImportedData # Import ImportedData model
 from app.core.google_credentials import GoogleCredentials # Import GoogleCredentials model
 from app.core.course_linkage_manager import CourseLinkageManager # Import CourseLinkageManager
@@ -1259,559 +1254,4 @@
         db.session.rollback()
         flash(f'Error fetching Google Classroom data: {e}', 'danger')
         print(f"ERROR: Error fetching Google Classroom data for user {user_id}: {e}")
-        return redirect(url_for('index'))
-
-<<<<<<< HEAD
-# Google Classroom Course Details and Edit Routes
-@app.route('/classroom/course/<course_id>')
-def course_detail(course_id):
-    user_id = session['user_id']
-    imported_data = ImportedData.query.filter_by(user_id=user_id, platform='google_classroom_api').first()
-    
-    course_to_display = None
-    if imported_data and 'courses' in imported_data.data:
-        for course in imported_data.data['courses']:
-            if str(course.get('id')) == str(course_id):
-                course_to_display = course
-                break
-
-    if not course_to_display:
-        flash('Course not found.', 'danger')
-        return redirect(url_for('index'))
-
-    return render_template('google_classroom/course_detail.html', title=course_to_display.get('name'), course=course_to_display)
-
-@app.route('/classroom/course/<course_id>/edit', methods=['GET', 'POST'])
-def edit_course(course_id):
-    user_id = session['user_id']
-    imported_data_entry = ImportedData.query.filter_by(user_id=user_id, platform='google_classroom_api').first()
-
-    if not imported_data_entry:
-        flash('No Google Classroom data found.', 'danger')
-        return redirect(url_for('index'))
-
-    course_to_edit = None
-    course_index = -1
-    if 'courses' in imported_data_entry.data:
-        for i, course in enumerate(imported_data_entry.data['courses']):
-            if str(course.get('id')) == str(course_id):
-                course_to_edit = course
-                course_index = i
-                break
-
-    if not course_to_edit:
-        flash('Course not found.', 'danger')
-        return redirect(url_for('index'))
-
-    if request.method == 'POST':
-        new_name = request.form.get('new_name')
-        if not new_name:
-            flash('New name cannot be empty.', 'danger')
-        else:
-            # Update the name in the JSON data
-            imported_data_entry.data['courses'][course_index]['name'] = new_name
-            
-            # Mark the JSON field as modified to ensure SQLAlchemy detects the change
-            db.session.flag_modified(imported_data_entry, 'data')
-            
-            try:
-                db.session.commit()
-                flash('Course name updated successfully!', 'success')
-                return redirect(url_for('index'))
-            except Exception as e:
-                db.session.rollback()
-                flash(f'Error updating course name: {str(e)}', 'danger')
-
-    return render_template('google_classroom/edit_course.html', title='Edit Course Name', course=course_to_edit)
-
-# Google Classroom CourseWork Item Detail
-@app.route('/classroom/course/<course_id>/coursework/<item_id>')
-def coursework_item_detail(course_id, item_id):
-    user_id = session['user_id']
-    imported_data = ImportedData.query.filter_by(user_id=user_id, platform='google_classroom_api').first()
-    
-    course_to_display = None
-    coursework_item = None
-
-    if imported_data and 'courses' in imported_data.data:
-        for course in imported_data.data['courses']:
-            if str(course.get('id')) == str(course_id):
-                course_to_display = course
-                if 'courseWork' in course:
-                    for work in course['courseWork']:
-                        if str(work.get('id')) == str(item_id):
-                            coursework_item = work
-                            break
-                break
-
-    if not course_to_display or not coursework_item:
-        flash('CourseWork item not found.', 'danger')
-        return redirect(url_for('index'))
-
-    return render_template('google_classroom/coursework_detail.html', 
-                           title=coursework_item.get('title'), 
-                           course=course_to_display,
-                           item=coursework_item)
-
-# Google Classroom Material Item Detail
-@app.route('/classroom/course/<course_id>/material/<item_id>')
-def material_item_detail(course_id, item_id):
-    user_id = session['user_id']
-    imported_data = ImportedData.query.filter_by(user_id=user_id, platform='google_classroom_api').first()
-    
-    course_to_display = None
-    material_item = None
-
-    if imported_data and 'courses' in imported_data.data:
-        for course in imported_data.data['courses']:
-            if str(course.get('id')) == str(course_id):
-                course_to_display = course
-                if 'materials' in course:
-                    for material in course['materials']:
-                        if str(material.get('id')) == str(item_id):
-                            material_item = material
-                            break
-                break
-
-    if not course_to_display or not material_item:
-        flash('Material item not found.', 'danger')
-        return redirect(url_for('index'))
-
-    print(f"DEBUG: Material item details: {material_item}") # Added debug print
-    return render_template('google_classroom/material_detail.html', 
-                           title=material_item.get('title'), 
-                           course=course_to_display,
-                           item=material_item)
-
-@app.route('/google_classroom/add_to_lesson/<course_id>')
-def add_google_classroom_course_to_lesson(course_id):
-    user_id = session['user_id']
-    imported_data = ImportedData.query.filter_by(user_id=user_id, platform='google_classroom_api').first()
-
-    course_data_to_import = None
-    if imported_data and 'courses' in imported_data.data:
-        for course in imported_data.data['courses']:
-            if str(course.get('id')) == str(course_id):
-                course_data_to_import = course
-                break
-
-    if not course_data_to_import:
-        flash('Google Classroom course not found in your imported data.', 'danger')
-        return redirect(url_for('view_external_data')) # Or wherever you list GC courses
-
-    try:
-        lesson = lesson_manager.import_google_classroom_course_as_lesson(user_id, course_data_to_import)
-        flash(f'Successfully added/updated "{lesson.title}" to your lessons!', 'success')
-        return redirect(url_for('lesson_detail', lesson_id=lesson.id))
-    except Exception as e:
-        flash(f'Error adding Google Classroom course to lessons: {str(e)}', 'danger')
-        return redirect(url_for('course_detail', course_id=course_id)) # Redirect back to GC course detail
-
-@app.route('/integrations/kmitl_classroom_link', methods=['GET', 'POST'])
-def kmitl_classroom_link():
-    user_id = session['user_id']
-    
-    # Fetch KMITL Study Table data
-    kmitl_data_entry = ImportedData.query.filter_by(user_id=user_id, platform='kmitl_studytable').order_by(ImportedData.imported_at.desc()).first()
-    kmitl_courses = []
-    if kmitl_data_entry and 'courses' in kmitl_data_entry.data:
-        kmitl_courses = kmitl_data_entry.data['courses']
-        # Add a unique identifier for each KMITL course for mapping
-        for course in kmitl_courses:
-            course['identifier'] = f"{kmitl_data_entry.data.get('student_id', '')}_{kmitl_data_entry.data.get('academic_year', '')}_{kmitl_data_entry.data.get('semester', '')}_{course.get('course_code', '')}"
-
-    # Fetch Google Classroom data
-    google_classroom_data_entry = ImportedData.query.filter_by(user_id=user_id, platform='google_classroom_api').order_by(ImportedData.imported_at.desc()).first()
-    google_classroom_courses = []
-    if google_classroom_data_entry and 'courses' in google_classroom_data_entry.data:
-        google_classroom_courses = google_classroom_data_entry.data['courses']
-
-    # Fetch existing linkages
-    existing_linkages = course_linkage_manager.get_all_linkages_by_user(user_id)
-    linkage_map = {link.kmitl_course_identifier: link.google_classroom_id for link in existing_linkages}
-
-    if request.method == 'POST':
-        kmitl_identifier = request.form.get('kmitl_course_identifier')
-        google_course_id = request.form.get('google_classroom_course_id')
-
-        if kmitl_identifier and google_course_id:
-            linkage = course_linkage_manager.add_linkage(user_id, kmitl_identifier, google_course_id)
-            if linkage:
-                flash('Course linkage added/updated successfully!', 'success')
-            else:
-                flash('Error adding/updating course linkage.', 'danger')
-        else:
-            flash('Invalid linkage data.', 'danger')
-        return redirect(url_for('kmitl_classroom_link'))
-
-    return render_template('integrations/kmitl_classroom_link.html', 
-                           title='Link KMITL & Google Classroom',
-                           kmitl_courses=kmitl_courses,
-                           google_classroom_courses=google_classroom_courses,
-                           linkage_map=linkage_map)
-
-@app.route('/integrations/delete_linkage/<kmitl_course_identifier>', methods=['POST'])
-def delete_course_linkage(kmitl_course_identifier):
-    user_id = session['user_id']
-    if course_linkage_manager.delete_linkage_by_kmitl_identifier(user_id, kmitl_course_identifier):
-        flash('Course linkage deleted successfully!', 'success')
-    else:
-        flash('Error deleting course linkage.', 'danger')
-    return redirect(url_for('kmitl_classroom_link'))
-
-@app.route('/partial/sidebar-auth')
-def partial_sidebar_auth():
-    return render_template('sidebar_auth_fragment.html')
-
-@app.route('/partial/profile')
-@login_required
-def partial_profile():
-    return render_template('profile_fragment.html', user=g.user)
-
-@app.route('/partial/change_password', methods=['GET', 'POST'])
-@login_required
-def partial_change_password():
-    is_ajax = request.headers.get('X-Requested-With') == 'XMLHttpRequest' or request.accept_mimetypes['application/json']
-    message = None
-    success = False
-    if request.method == 'POST':
-        old_password = request.form.get('old_password')
-        new_password = request.form.get('new_password')
-        confirm_password = request.form.get('confirm_password')
-        if not old_password or not new_password or not confirm_password:
-            message = 'Please fill out all fields.'
-        elif not g.user.check_password(old_password):
-            message = 'Old password is incorrect.'
-        elif new_password != confirm_password:
-            message = 'New passwords do not match.'
-        elif old_password == new_password:
-            message = 'New password must be different from old password.'
-        elif len(new_password) < 6:
-            message = 'New password must be at least 6 characters.'
-        else:
-            g.user.set_password(new_password)
-            from app import db
-            db.session.commit()
-            message = 'Password changed successfully!'
-            success = True
-    if is_ajax and request.method == 'POST':
-        return jsonify(success=success, message=message, redirect='profile' if success else None)
-    return render_template('change_password_fragment.html', user=g.user, message=message, success=success)
-
-# Register Jinja2 filter for json.loads
-@app.template_filter('loads')
-def jinja2_loads_filter(s):
-    import json
-    try:
-        return json.loads(s)
-    except Exception:
-        return []
-=======
-# === Start of note management routes ===
-
-# กำหนดโฟลเดอร์สำหรับเก็บไฟล์ที่อัพโหลด
-UPLOAD_FOLDER = os.path.join(os.path.dirname(os.path.abspath(__file__)), 'static', 'uploads')
-IMAGE_FOLDER = os.path.join(UPLOAD_FOLDER, 'image')  # โฟลเดอร์สำหรับรูปภาพ
-FILE_FOLDER = os.path.join(UPLOAD_FOLDER, 'files')   # โฟลเดอร์สำหรับไฟล์เอกสาร
-
-# สร้างโฟลเดอร์ถ้ายังไม่มี
-if not os.path.exists(UPLOAD_FOLDER):
-    os.makedirs(UPLOAD_FOLDER)
-
-# สร้างโฟลเดอร์ image ถ้ายังไม่มี
-if not os.path.exists(IMAGE_FOLDER):
-    os.makedirs(IMAGE_FOLDER)
-
-# สร้างโฟลเดอร์ files ถ้ายังไม่มี
-if not os.path.exists(FILE_FOLDER):
-    os.makedirs(FILE_FOLDER)
-
-# กำหนดค่า config ให้ app
-app.config['UPLOAD_FOLDER'] = UPLOAD_FOLDER
-app.config['IMAGE_FOLDER'] = IMAGE_FOLDER
-app.config['FILE_FOLDER'] = FILE_FOLDER
-
-# กำหนดประเภทไฟล์ที่อนุญาตให้อัพโหลด
-ALLOWED_IMAGE_EXTENSIONS = {'png', 'jpg', 'jpeg', 'gif', 'webp'}
-ALLOWED_FILE_EXTENSIONS = {'pdf', 'doc', 'docx', 'txt', 'xlsx', 'xlsm', 'xls', 'ppt', 'pptx', 'pptm'}
-ALLOWED_EXTENSIONS = ALLOWED_IMAGE_EXTENSIONS | ALLOWED_FILE_EXTENSIONS
-
-def allowed_file(filename, file_type='all'):
-    """
-    เช็คว่าไฟล์มี extension และอยู่ในรายการที่อนุญาตหรือเปล่า
-    file_type: 'image', 'document', 'all'
-    """
-    if '.' not in filename:
-        return False
-    
-    extension = filename.rsplit('.', 1)[1].lower()
-    
-    if file_type == 'image':
-        return extension in ALLOWED_IMAGE_EXTENSIONS
-    elif file_type == 'document':
-        return extension in ALLOWED_FILE_EXTENSIONS
-    else:  # 'all'
-        return extension in ALLOWED_EXTENSIONS
-
-# Note Management Routes
-from app.core.note_manager import NoteManager
-note_manager = NoteManager()
-
-# List Notes Route
-@app.route('/notes')
-@login_required
-def list_notes():
-    # เอา user_id จาก session
-    user_id = session['user_id']
-    # ดึง notes ทั้งหมดของ user คนนี้
-    notes = note_manager.get_notes_by_user(user_id)
-    # ส่งไปแสดงในหน้า list
-    return render_template('notes/list.html', title='My Notes', notes=notes)
-
-# Add Note Route
-@app.route('/notes/add', methods=['GET', 'POST'])
-@login_required
-def add_note():
-    # ถ้าเป็น POST แปลว่าส่งข้อมูลมาเพิ่ม note ใหม่
-    if request.method == 'POST':
-        # รับข้อมูลจาก form 
-        user_id = session['user_id']
-        title = request.form.get('title')
-        body = request.form.get('body')
-        created_at_str = request.form.get('created_at')
-        deadline_str = request.form.get('deadline')
-        tags = request.form.get('tag')
-        status = request.form.get('status')
-        external_link = request.form.get('external_link')
-
-        # แปลง string เป็น datetime
-        created_at = datetime.strptime(created_at_str, '%Y-%m-%d') if created_at_str else None
-        deadline = datetime.strptime(deadline_str, '%Y-%m-%d') if deadline_str else None
-
-        # จัดการรูปภาพที่อัพโหลดมา
-        image_file = request.files.get('image')
-        image_path = None
-        if image_file and image_file.filename != '' and allowed_file(image_file.filename, 'image'):
-            filename = secure_filename(image_file.filename)
-            # บันทึกไฟล์ใน folder image
-            image_path = os.path.join('static', 'uploads', 'image', filename).replace('\\', '/')
-            image_file.save(os.path.join(app.config['IMAGE_FOLDER'], filename))
-
-        # จัดการไฟล์เอกสารที่อัพโหลดมา
-        document_file = request.files.get('file')
-        file_path = None
-        if document_file and document_file.filename != '' and allowed_file(document_file.filename, 'document'):
-            filename = secure_filename(document_file.filename)
-            # บันทึกไฟล์ใน folder files
-            file_path = os.path.join('static', 'uploads', 'files', filename).replace('\\', '/')
-            document_file.save(os.path.join(app.config['FILE_FOLDER'], filename))
-
-        # เช็คว่าต้องมี title และ body
-        if not title or not body:
-            flash('Title and body are required.', 'danger')
-            return redirect(url_for('add_note'))
-
-        # เพิ่ม note ใหม่เข้าฐานข้อมูล
-        note = note_manager.add_note(
-            user_id=user_id,
-            title=title,
-            body=body,
-            tags=tags,
-            status=status,
-            created_at=created_at,
-            deadline=deadline,
-            image_path=image_path,
-            file_path=file_path,
-            external_link=external_link
-        )
-        db.session.commit()
-        flash('Note added successfully!', 'success')
-        return redirect(url_for('list_notes'))
-
-    # ถ้าเป็น GET แสดงหน้าสร้าง note ใหม่
-    return render_template('notes/create.html', title='Create New Note', note=None)
-
-# View Note Route
-@app.route('/notes/<note_id>')
-@login_required
-def view_note(note_id):
-    # หา note ตาม ID ที่ส่งมา
-    note = note_manager.get_note_by_id(note_id)
-    
-    # เช็คว่า note มีอยู่จริงและเป็นของ user ที่ login อยู่หรือเปล่า
-    if not note or note.user_id != session['user_id']:
-        flash('Note not found or you do not have permission to view it.', 'danger')
-        return redirect(url_for('list_notes'))
-    
-    # จัดการ URL ของรูปภาพสำหรับแสดงใน template
-    image_url = None
-    if note.image_path:
-        # ตัด 'static/' ออกถ้ามี เพื่อใช้กับ url_for('static', filename=...)
-        image_url = url_for('static', filename=note.image_path.replace('static/', ''))
-    
-    # จัดการ URL ของไฟล์เอกสารสำหรับแสดงใน template
-    file_url = None
-    file_name = None
-    if note.file_path:
-        file_url = url_for('static', filename=note.file_path.replace('static/', ''))
-        file_name = os.path.basename(note.file_path)
-    
-    # ส่งไปแสดงหน้า note
-    return render_template('notes/note.html', title=note.title, note=note, image_url=image_url, file_url=file_url, file_name=file_name)
-
-# Edit Note Route
-@app.route('/notes/<note_id>/edit', methods=['GET', 'POST'])
-@login_required
-def edit_note(note_id):
-    # หา note ตาม ID
-    note = note_manager.get_note_by_id(note_id)
-    
-    # เช็คว่า note มีอยู่จริงและเป็นของ user ที่ login อยู่หรือเปล่า
-    if not note or note.user_id != session['user_id']:
-        flash('Note not found or you do not have permission to edit it.', 'danger')
-        return redirect(url_for('list_notes'))
-
-    # ถ้าเป็น POST แปลว่าส่งข้อมูลมาแก้ไข
-    if request.method == 'POST':
-        # รับข้อมูลจาก form
-        title = request.form.get('title')
-        body = request.form.get('body')
-        created_at_str = request.form.get('created_at')
-        deadline_str = request.form.get('deadline')
-        tags = request.form.get('tags')
-        status = request.form.get('status')
-        external_link = request.form.get('external_link')
-
-        # แปลง string เป็น datetime
-        created_at = datetime.strptime(created_at_str, '%Y-%m-%d') if created_at_str else None
-        deadline = datetime.strptime(deadline_str, '%Y-%m-%d') if deadline_str else None
-
-        # จัดการเรื่องรูปภาพ
-        remove_image = request.form.get('remove_image')
-        image_file = request.files.get('image')
-        image_path = note.image_path  # เก็บค่าเดิมไว้ก่อน
-
-        # จัดการเรื่องไฟล์เอกสาร
-        remove_file = request.form.get('remove_file')
-        document_file = request.files.get('file')
-        file_path = note.file_path  # เก็บค่าเดิมไว้ก่อน
-
-        # ถ้าต้องการลบรูปเก่า
-        if remove_image and note.image_path:
-            old_image_filename = os.path.basename(note.image_path)
-            old_image_path = os.path.join(app.config['IMAGE_FOLDER'], old_image_filename)
-            if os.path.exists(old_image_path):
-                os.remove(old_image_path)
-            image_path = None
-        # ถ้าอัพโหลดรูปใหม่
-        elif image_file and allowed_file(image_file.filename, 'image'):
-            # ลบรูปเก่าก่อน (ถ้ามี)
-            if note.image_path:
-                old_image_filename = os.path.basename(note.image_path)
-                old_image_path = os.path.join(app.config['IMAGE_FOLDER'], old_image_filename)
-                if os.path.exists(old_image_path):
-                    os.remove(old_image_path)
-            
-            # บันทึกรูปใหม่ในโฟลเดอร์ image
-            filename = secure_filename(image_file.filename)
-            image_path = os.path.join('static', 'uploads', 'image', filename).replace('\\', '/')
-            image_file.save(os.path.join(app.config['IMAGE_FOLDER'], filename))
-
-        # ถ้าต้องการลบไฟล์เก่า
-        if remove_file and note.file_path:
-            old_file_filename = os.path.basename(note.file_path)
-            old_file_path = os.path.join(app.config['FILE_FOLDER'], old_file_filename)
-            if os.path.exists(old_file_path):
-                os.remove(old_file_path)
-            file_path = None
-        # ถ้าอัพโหลดไฟล์ใหม่
-        elif document_file and allowed_file(document_file.filename, 'document'):
-            # ลบไฟล์เก่าก่อน (ถ้ามี)
-            if note.file_path:
-                old_file_filename = os.path.basename(note.file_path)
-                old_file_path = os.path.join(app.config['FILE_FOLDER'], old_file_filename)
-                if os.path.exists(old_file_path):
-                    os.remove(old_file_path)
-
-            # บันทึกไฟล์ใหม่ในโฟลเดอร์ files
-            filename = secure_filename(document_file.filename)
-            file_path = os.path.join('static', 'uploads', 'files', filename).replace('\\', '/')
-            document_file.save(os.path.join(app.config['FILE_FOLDER'], filename))
-
-        # อัพเดท note ในฐานข้อมูล
-        note_manager.update_note(
-            note_id=note_id,
-            title=title,
-            body=body,
-            tags=tags,
-            status=status,
-            created_at=created_at,
-            deadline=deadline,
-            image_path=image_path,
-            file_path=file_path,
-            external_link=external_link
-        )
-
-        flash('Note updated successfully!', 'success')
-        return redirect(url_for('view_note', note_id=note_id))
-
-    # จัดการ URL ของรูปภาพสำหรับแสดงใน template
-    image_url = None
-    if note.image_path:
-        if note.image_path.startswith('static/'):
-            image_filename = note.image_path.replace('static/', '')
-            image_url = url_for('static', filename=image_filename)
-        else:
-            # กรณีที่ path ไม่ได้ขึ้นต้นด้วย static/ (สำหรับข้อมูลเก่า)
-            image_url = url_for('static', filename=f'uploads/image/{os.path.basename(note.image_path)}')
-
-    # จัดการ URL ของไฟล์เอกสารสำหรับแสดงใน template
-    file_url = None
-    file_name = None
-    if note.file_path:
-        if note.file_path.startswith('static/'):
-            file_filename = note.file_path.replace('static/', '')
-            file_url = url_for('static', filename=file_filename)
-        else:
-            # กรณีที่ path ไม่ได้ขึ้นต้นด้วย static/ (สำหรับข้อมูลเก่า)
-            file_url = url_for('static', filename=f'uploads/files/{os.path.basename(note.file_path)}')
-        
-        file_name = os.path.basename(note.file_path)
-
-    # ส่งไปยัง Template
-    return render_template('notes/edit.html', title='Edit Note', note=note, image_url=image_url, file_url=file_url, file_name=file_name)
-
-# Delete Note Route
-@app.route('/notes/<note_id>/delete', methods=['POST'])
-@login_required
-def delete_note(note_id):
-    # หา note ตาม ID
-    note = note_manager.get_note_by_id(note_id)
-    
-    # เช็คว่า note มีอยู่จริงและเป็นของ user ที่ login อยู่หรือเปล่า
-    if not note or note.user_id != session['user_id']:
-        flash('Note not found or you do not have permission to delete it.', 'danger')
-        return redirect(url_for('list_notes'))
-    
-    # ลบไฟล์รูปภาพ (ถ้ามี)
-    if note.image_path:
-        image_filename = os.path.basename(note.image_path)
-        image_path = os.path.join(app.config['IMAGE_FOLDER'], image_filename)
-        if os.path.exists(image_path):
-            os.remove(image_path)
-    
-    # ลบไฟล์เอกสาร (ถ้ามี)
-    if note.file_path:
-        file_filename = os.path.basename(note.file_path)
-        file_path = os.path.join(app.config['FILE_FOLDER'], file_filename)
-        if os.path.exists(file_path):
-            os.remove(file_path)
-    
-    # ลบ note จากฐานข้อมูล
-    note_manager.delete_note(note_id)
-    
-    flash('Note deleted successfully!', 'success')
-    return redirect(url_for('list_notes'))
-
-# === End of note management routes ===
->>>>>>> 7d2da60a
+        return redirect(url_for('index'))