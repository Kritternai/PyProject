--- conflicted
+++ resolved
@@ -1,10 +1,3 @@
-<<<<<<< HEAD
-function loadPage(page) {
-  // Show loading indicator
-  const mainContent = document.getElementById('main-content');
-  mainContent.innerHTML = '<div class="text-center py-5 text-secondary" id="loading-indicator">Loading...</div>';
-  console.log('🔄 Loading page:', page);
-=======
 // Cleanup function for previous page
 function cleanupPreviousPage() {
   console.log('🧹 Cleaning up previous page...');
@@ -57,7 +50,7 @@
       <div class="text-secondary">Loading ${page.charAt(0).toUpperCase() + page.slice(1)}...</div>
     </div>
   `;
->>>>>>> f8f17d51
+
   
   fetch('/partial/' + page)
     .then(response => {
