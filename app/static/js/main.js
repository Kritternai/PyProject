<<<<<<< HEAD
function loadPage(page) {
  // Show loading indicator
  const mainContent = document.getElementById('main-content');
  mainContent.innerHTML = '<div class="text-center py-5 text-secondary" id="loading-indicator">Loading...</div>';
  
=======
function loadPage(page, updateHistory = true) {
>>>>>>> 571b7203
  console.log('🔄 Loading page:', page);
  
  const mainContent = document.getElementById('main-content');
  
  // Update URL in address bar
  if (updateHistory && window.history && window.history.pushState) {
    const newUrl = '/' + page;
    window.history.pushState({ page: page }, '', newUrl);
    console.log('📍 Updated URL to:', newUrl);
  }
  
  // Add loading class for smooth transition
  mainContent.classList.add('loading');
  
  // Show loading indicator immediately with better styling
  mainContent.innerHTML = `
    <div class="loading-container" style="
      display: flex;
      flex-direction: column;
      align-items: center;
      justify-content: center;
      min-height: 400px;
      padding: 2rem;
      background: #f8f9fa;
      border-radius: 12px;
      margin: 1rem;
    ">
      <div class="spinner-border text-primary mb-3" role="status" style="width: 3rem; height: 3rem;">
        <span class="visually-hidden">Loading...</span>
      </div>
      <div class="text-secondary">Loading ${page.charAt(0).toUpperCase() + page.slice(1)}...</div>
    </div>
  `;
  
  fetch('/partial/' + page)
    .then(response => {
      console.log('📥 Response received for:', page);
      console.log('📋 Content-Type:', response.headers.get('content-type'));
      
      const contentType = response.headers.get('content-type');
      if (contentType && contentType.includes('application/json')) {
        console.log('🔄 Handling JSON response');
        return response.json().then(handleJsonRedirect);
      } else {
        console.log('🔄 Handling HTML response');
        return response.text().then(html => {
          console.log('📝 Updating main-content');
          // Remove loading class and update content
          mainContent.classList.remove('loading');
          mainContent.innerHTML = html;
        
      // ✅ โหลด track.js ถ้าเป็นหน้า Track
      if (page === 'track') {
       console.log('🚀 Track page detected - loading track.js manually');
       const script = document.createElement('script');
       script.src = '/static/js/track.js';
       script.async = true;
       script.onload = () => console.log('✅ track.js loaded successfully');
       script.onerror = () => console.error('❌ Failed to load track.js');
       document.body.appendChild(script);
}

        if (page === 'dashboard') {
          console.log('📅 Setting up calendar...');
          setupFullCalendar();
        }
        
        if (page === 'pomodoro') {
          console.log('⏰ Pomodoro page detected');
          window.isInSpaMode = true;
          
          // Check if already loaded
          if (window.pomodoroLoaded && window.pomodoroInitialized) {
            console.log('✅ Pomodoro already loaded and initialized');
            return;
          }
          
          // โหลด pomodoro.js แบบ dynamic
          const loadPomodoro = () => {
            console.log('📥 Loading pomodoro.js dynamically...');
            
            // ตรวจสอบว่ามี script อยู่แล้วหรือไม่
            const existingScript = document.querySelector('script[src*="pomodoro.js"]');
            if (existingScript) {
              console.log('⚠️ Found existing pomodoro.js script, removing...');
              existingScript.remove();
            }
            
            const script = document.createElement('script');
            script.src = '/static/js/pomodoro.js';
            script.async = true;
            
            script.onload = () => {
              console.log('✅ pomodoro.js loaded successfully');
              
              // รอให้ script ทำงานและ define functions เสร็จ
              setTimeout(() => {
                if (window.onLoadPomodoro) {
                  console.log('✅ Found onLoadPomodoro function, initializing...');
                  try {
                    // ตรวจสอบว่าเคย initialize แล้วหรือยัง
                    if (!window.pomodoroInitialized) {
                      window.onLoadPomodoro();
                      console.log('✅ Pomodoro initialized successfully');
                    } else {
                      console.log('⚠️ Pomodoro already initialized');
                    }
                  } catch (error) {
                    console.error('❌ Error initializing Pomodoro:', error);
                    showPomodoroError('Error initializing Pomodoro Timer');
                  }
                } else {
                  console.error('❌ onLoadPomodoro function not found after script load!');
                  showPomodoroError('Error loading Pomodoro Timer');
                }
              }, 100); // รอ 100ms ให้ script ทำงานเสร็จ
            };
            
            script.onerror = () => {
              console.error('❌ Failed to load pomodoro.js');
              showPomodoroError('Failed to load Pomodoro Timer');
            };
            
            document.head.appendChild(script);
          };
          
          // Helper function to show error
          const showPomodoroError = (message) => {
            const mainContent = document.getElementById('main-content');
            if (mainContent) {
              mainContent.innerHTML += `
                <div class="alert alert-danger">
                  ${message}. Please refresh the page or contact support.
                </div>
              `;
            }
          };
          
          // Initialize variables for pomodoro loading
          let attempts = 0;
          const maxAttempts = 10;
          
          // เริ่มโหลด pomodoro.js
          loadPomodoro();
          
          const checkPomodoro = () => {
            attempts++;
            
            if (window.onLoadPomodoro) {
              console.log('✅ Found onLoadPomodoro function, initializing...');
              try {
                window.onLoadPomodoro();
                console.log('✅ Pomodoro initialized successfully');
              } catch (error) {
                console.error('❌ Error initializing Pomodoro:', error);
              }
            } else {
              if (attempts < maxAttempts) {
                console.log(`⏳ Waiting for onLoadPomodoro function... (attempt ${attempts}/${maxAttempts})`);
                setTimeout(checkPomodoro, 100);
              } else {
                console.error('❌ Timeout waiting for onLoadPomodoro function!');
                // แสดง error message ให้ user
                const mainContent = document.getElementById('main-content');
                if (mainContent) {
                  mainContent.innerHTML += `
                    <div class="alert alert-danger">
                      Error loading Pomodoro Timer. Please refresh the page.
                    </div>
                  `;
                }
              }
            }
          };
          
          // เริ่มการตรวจสอบ
          checkPomodoro();
        }
          setupAuthForms();
          setupLessonForms();
          setupLessonEditForm(); // <-- เพิ่มตรงนี้
          setupSectionForms(); // เรียก setupSectionForms หลัง loadPage
          setupNoteForms(); // เรียก setupNoteForms หลัง loadPage
          setupNoteListFilters(); // ตั้งค่า search + status chips สำหรับหน้าโน้ต
          // setup note editor bindings if editor fragment exists
          if (document.getElementById('note-editor-page')) {
            setupNoteEditor();
          }
          setupNoteCardOpeners(); // เปิด editor เมื่อคลิกทั้งการ์ด
          // If we are on the new editor route, ensure toolbar bindings exist
          setupLessonAddModal(); // เรียก setupLessonAddModal หลัง loadPage
          setupSectionFilter(); // เรียก setupSectionFilter() หลัง loadPage
          setupLessonSearchAndFilter(); // เรียก setupLessonSearchAndFilter หลัง loadPage
          
          // Auto show Lesson Content tab and scroll if on lesson detail
          if (page.startsWith('class/')) {
            // Activate Content tab
            const contentTabBtn = document.getElementById('content-tab');
            if (contentTabBtn) {
              contentTabBtn.click();
            }
            // Scroll to Lesson Content section
            setTimeout(() => {
              const lessonContent = document.querySelector('.card-body');
              if (lessonContent) lessonContent.scrollIntoView({behavior: 'smooth', block: 'start'});
            }, 300);
          }
        });
      }
    })
    .catch(error => {
      console.error('Error loading page:', error);
      // Show error message and remove loading state
      const mainContent = document.getElementById('main-content');
      mainContent.classList.remove('loading');
      mainContent.innerHTML = '<div class="text-center py-5"><div class="alert alert-danger">Error loading page. Please try again.</div></div>';
    });
}
// Preload function for faster navigation
function preloadPage(page) {
  // Prefetch the page content without displaying it
  fetch(`/partial/${page}`)
    .then(response => {
      if (response.ok) {
        console.log(`✅ Preloaded: ${page}`);
      }
    })
    .catch(error => {
      console.log(`⚠️ Preload failed for: ${page}`, error);
    });
}

// Preload common pages on page load
document.addEventListener('DOMContentLoaded', function() {
  // Preload dashboard and class pages
  setTimeout(() => {
    preloadPage('dashboard');
    preloadPage('class');
  }, 1000);
});

// Open full-page note editor (fragment) with optional selected note
window.openNoteEditor = function(noteId) {
  const target = noteId ? `note/editor/${noteId}` : 'note/editor';
  loadPage(target);
}

// Attach click on whole note card to open editor (avoid when clicking action buttons/links)
function setupNoteCardOpeners() {
  const cards = document.querySelectorAll('.note-card[data-note-id]');
  if (!cards || cards.length === 0) return;
  cards.forEach(card => {
    // prevent duplicate binding
    if (card._openBound) return; card._openBound = true;
    card.addEventListener('click', function(e){
      if (e.target.closest('button, a, input, textarea, select')) return; // ignore interactions
      const id = this.getAttribute('data-note-id');
      if (id) openNoteEditor(id);
    });
  });
}


function updateSidebarAuth() {
  fetch('/partial/sidebar-auth')
    .then(r => r.text())
    .then(html => {
      document.querySelector('.sidebar-auth').innerHTML = html;
    });
}

function handleJsonRedirect(data) {
  if (data.redirect) {
    updateSidebarAuth();
    loadPage(data.redirect);
  } else if (data.message) {
    alert(data.message);
  }
}

function setupAuthForms() {
  // login
  const loginForm = document.getElementById('login-form');
  if (loginForm) {
    loginForm.onsubmit = function(e) {
      e.preventDefault();
      const formData = new FormData(loginForm);
      fetch('/partial/login', {
        method: 'POST',
        body: formData,
        headers: {
          'X-Requested-With': 'XMLHttpRequest',
          'Accept': 'application/json'
        }
      })
      .then(r => r.json())
      .then(handleJsonRedirect)
      .catch(() => showAuthError(loginForm, 'Login failed.'));
    };
  }
  // register
  const registerForm = document.getElementById('register-form');
  if (registerForm) {
    registerForm.onsubmit = function(e) {
      e.preventDefault();
      const formData = new FormData(registerForm);
      fetch('/partial/register', {
        method: 'POST',
        body: formData,
        headers: {
          'X-Requested-With': 'XMLHttpRequest',
          'Accept': 'application/json'
        }
      })
      .then(r => r.json())
      .then(handleJsonRedirect)
      .catch(() => showAuthError(registerForm, 'Registration failed.'));
    };
  }
  // change password
  const changePasswordForm = document.getElementById('change-password-form');
  if (changePasswordForm) {
    changePasswordForm.onsubmit = function(e) {
      e.preventDefault();
      const formData = new FormData(changePasswordForm);
      fetch('/partial/change_password', {
        method: 'POST',
        body: formData,
        headers: {
          'X-Requested-With': 'XMLHttpRequest',
          'Accept': 'application/json'
        }
      })
      .then(r => r.json())
      .then(data => {
        if (data.success) {
          loadPage(data.redirect || 'profile');
        } else {
          showAuthError(changePasswordForm, data.message);
        }
      })
      .catch(() => showAuthError(changePasswordForm, 'Change password failed.'));
    };
  }
}

function showAuthError(form, message) {
  let alert = form.parentNode.querySelector('.alert');
  if (!alert) {
    alert = document.createElement('div');
    alert.className = 'mt-2 alert alert-danger';
    form.parentNode.insertBefore(alert, form);
  }
  alert.textContent = message;
}

function showNotification(message, type = 'info') {
  // Create notification element
  const notification = document.createElement('div');
  notification.className = `alert alert-${type} alert-dismissible fade show position-fixed`;
  notification.style.cssText = 'top: 20px; right: 20px; z-index: 9999; min-width: 300px;';
  notification.innerHTML = `
    ${message}
    <button type="button" class="btn-close" data-bs-dismiss="alert" aria-label="Close"></button>
  `;
  
  // Add to body
  document.body.appendChild(notification);
  
  // Auto remove after 5 seconds
  setTimeout(() => {
    if (notification.parentNode) {
      notification.remove();
    }
  }, 5000);
}

function updateLessonNotesSection() {
  // Get current lesson ID from URL
  const pathParts = window.location.pathname.split('/');
  const lessonId = pathParts[pathParts.indexOf('class') + 1];
  
  if (lessonId) {
    // Fetch updated lesson detail
    fetch(`/partial/class/${lessonId}`)
      .then(response => response.text())
      .then(html => {
        // Create a temporary div to parse the HTML
        const tempDiv = document.createElement('div');
        tempDiv.innerHTML = html;
        
        // Find the notes section in the new HTML
        const newNotesSection = tempDiv.querySelector('#content .mt-4');
        if (newNotesSection) {
          // Find existing notes section
          const existingNotesSection = document.querySelector('#content .mt-4');
          if (existingNotesSection) {
            // Replace the existing notes section
            existingNotesSection.innerHTML = newNotesSection.innerHTML;
          } else {
            // Add new notes section
            const contentTab = document.querySelector('#content');
            if (contentTab) {
              contentTab.appendChild(newNotesSection);
            }
          }
        }
      })
      .catch(error => {
        console.error('Error updating lesson notes section:', error);
      });
  }
}

function loadLessonDetail(lessonId) {
  fetch('/partial/class/' + lessonId)
    .then(response => response.text())
    .then(html => {
      document.getElementById('main-content').innerHTML = html;
    });
}

function setupFullCalendar() {
  const calendarEl = document.getElementById('calendar');
  if (!calendarEl) return;
  if (window.fullcalendar_events && window.initial_date) {
    var calendar = new FullCalendar.Calendar(calendarEl, {
      initialView: 'timeGridWeek',
      initialDate: window.initial_date,
      validRange: {
        start: window.initial_date,
        end: moment(window.initial_date).add(16, 'weeks').format('YYYY-MM-DD')
      },
      headerToolbar: {
        left: '',
        center: '',
        right: ''
      },
      dayHeaderFormat: {
        weekday: 'short'
      },
      slotMinTime: '08:00:00',
      slotMaxTime: '21:00:00',
      weekends: false,
      allDaySlot: false,
      events: window.fullcalendar_events,
      eventClick: function(info) {
        if (info.event.url && info.event.url !== 'null') {
          info.jsEvent.preventDefault();
          window.open(info.event.url);
        }
      },
      eventDidMount: function(info) {
        if (info.event.extendedProps.description) {
          let descriptionEl = document.createElement('div');
          descriptionEl.classList.add('fc-event-description');
          descriptionEl.innerHTML = info.event.extendedProps.description;
          info.el.querySelector('.fc-event-title').after(descriptionEl);
        }
      }
    });
    calendar.render();
  }
}

function setupLessonForms() {
  const addLessonForm = document.getElementById('add-lesson-form');
  if (addLessonForm) {
    addLessonForm.onsubmit = function(e) {
      e.preventDefault();
      const formData = new FormData(addLessonForm);
      fetch('/partial/class/add', {
        method: 'POST',
        body: formData,
        headers: {
          'X-Requested-With': 'XMLHttpRequest',
          'Accept': 'application/json'
        }
      })
      .then(r => r.json())
      .then(data => {
        if (data.success) {
          loadPage(data.redirect || 'class');
        } else {
          alert(data.message || 'Error adding lesson.');
        }
      });
    };
  }
}

function setupLessonEditForm() {
  const editLessonForm = document.getElementById('edit-lesson-form');
  if (editLessonForm) {
    editLessonForm.onsubmit = function(e) {
      e.preventDefault();
      const formData = new FormData(editLessonForm);
      const lessonId = editLessonForm.dataset.lessonId;
      fetch(`/partial/class/${lessonId}/edit`, {
        method: 'POST',
        body: formData,
        headers: {
          'X-Requested-With': 'XMLHttpRequest',
          'Accept': 'application/json'
        }
      })
      .then(r => r.json())
      .then(data => {
        if (data.success) {
          loadPage(data.redirect || `class/${lessonId}`);
        } else {
          alert(data.message || 'Error updating lesson.');
        }
      });
    };
  }
}

function setupSectionForms() {
  // Modal logic
  const addSectionModal = document.getElementById('addSectionModal');
  const addSectionForm = document.getElementById('add-section-form');
  if (addSectionModal && addSectionForm) {
    addSectionModal.addEventListener('show.bs.modal', function () {
      addSectionForm.reset();
      const typeSelect = document.getElementById('type');
      if (typeSelect) typeSelect.dispatchEvent(new Event('change'));
      setTimeout(() => {
        const titleInput = document.getElementById('title');
        if (titleInput) titleInput.focus();
      }, 300);
    });
    // Dynamic field toggle
    const typeSelect = document.getElementById('type');
    if (typeSelect) {
      typeSelect.addEventListener('change', function() {
        const type = typeSelect.value;
        document.getElementById('content-group').classList.toggle('d-none', type === 'file');
        document.getElementById('file-group').classList.toggle('d-none', type !== 'file');
        document.getElementById('due-group').classList.toggle('d-none', type !== 'assignment');
        document.getElementById('content').required = (type !== 'file');
        document.getElementById('file').required = (type === 'file');
        document.getElementById('assignment_due').required = (type === 'assignment');
        // Dynamic label/placeholder
        const contentLabel = document.getElementById('content-label');
        const content = document.getElementById('content');
        if (type === 'text') {
          contentLabel.textContent = 'Content';
          content.placeholder = 'Enter content or instructions';
        } else if (type === 'assignment') {
          contentLabel.textContent = 'Assignment Instructions';
          content.placeholder = 'Enter assignment details or instructions';
        } else if (type === 'note') {
          contentLabel.textContent = 'Note';
          content.placeholder = 'Enter your note';
        }
      });
      // Trigger on load
      typeSelect.dispatchEvent(new Event('change'));
    }
    // Submit add section form
    addSectionForm.onsubmit = function(e) {
      e.preventDefault();
      const typeSelect = document.getElementById('type');
      const type = typeSelect ? typeSelect.value : '';
      const filesInput = document.getElementById('files');
      if (type === 'file' && filesInput && filesInput.files.length === 0) {
        alert('Please select at least one file.');
        filesInput.focus();
        return;
      }
      const formData = new FormData(addSectionForm);
      fetch(addSectionForm.action, {
        method: 'POST',
        body: formData,
        headers: {
          'X-Requested-With': 'XMLHttpRequest',
          'Accept': 'application/json'
        }
      })
      .then(r => r.json())
      .then(data => {
        if (data.success && data.html) {
          document.getElementById('lesson-sections-list').innerHTML = data.html;
          // ปิด modal
          const modal = bootstrap.Modal.getOrCreateInstance(addSectionModal);
          modal.hide();
          addSectionForm.reset();
        } else {
          alert(data.message || 'Error adding content.');
        }
      });
    };
  }
}

function setupSectionFilter() {
  const filter = document.getElementById('section-type-filter');
  const keywordInput = document.getElementById('section-keyword-filter');
  const dueInput = document.getElementById('section-due-filter');
  function doFilter() {
    const val = filter ? filter.value : 'all';
    const keyword = keywordInput ? keywordInput.value.trim().toLowerCase() : '';
    const due = dueInput ? dueInput.value : '';
    const cards = document.querySelectorAll('#lesson-sections-list .card');
    cards.forEach(card => {
      const type = card.getAttribute('data-type');
      const title = card.querySelector('.card-title')?.textContent.toLowerCase() || '';
      const content = card.querySelector('.mt-2')?.textContent.toLowerCase() || '';
      let show = (val === 'all' || type === val);
      if (keyword) {
        show = show && (title.includes(keyword) || content.includes(keyword));
      }
      if (due && type === 'assignment') {
        // หา due date ใน card
        const dueText = card.querySelector('.text-danger.small')?.textContent || '';
        // คาดว่า dueText มีรูปแบบ 'Due: YYYY-MM-DD HH:MM'
        const match = dueText.match(/Due:\s*(\d{4}-\d{2}-\d{2})/);
        if (match && match[1]) {
          show = show && (match[1] === due);
        } else {
          show = false;
        }
      }
      card.parentElement.style.display = show ? '' : 'none';
    });
  }
  if (filter) filter.onchange = doFilter;
  if (keywordInput) keywordInput.onkeyup = doFilter;
  if (dueInput) dueInput.onchange = doFilter;
}

// Edit Section (inline)
window.editSection = function(lessonId, sectionId) {
  // โหลดฟอร์มแก้ไขมาแสดงแทนฟอร์ม add
  fetch(`/partial/class/${lessonId}/sections/${sectionId}/edit`)
    .then(r => r.text())
    .then(html => {
      const addForm = document.getElementById('add-section-form');
      if (addForm) addForm.classList.add('d-none');
      let editDiv = document.getElementById('edit-section-form-wrapper');
      if (!editDiv) {
        editDiv = document.createElement('div');
        editDiv.id = 'edit-section-form-wrapper';
        addForm.parentNode.insertBefore(editDiv, addForm);
      }
      editDiv.innerHTML = html;
      // setup dynamic field toggle for edit form
      const typeSelect = document.getElementById('type');
      if (typeSelect) {
        typeSelect.addEventListener('change', function() {
          const type = typeSelect.value;
          document.getElementById('content-group').classList.toggle('d-none', type === 'file');
          document.getElementById('file-group').classList.toggle('d-none', type !== 'file');
          document.getElementById('due-group').classList.toggle('d-none', type !== 'assignment');
          document.getElementById('content').required = (type !== 'file');
          document.getElementById('file').required = (type === 'file');
          document.getElementById('assignment_due').required = (type === 'assignment');
          // Dynamic label/placeholder
          const contentLabel = document.getElementById('content-label');
          const content = document.getElementById('content');
          if (type === 'text') {
            contentLabel.textContent = 'Content';
            content.placeholder = 'Enter content or instructions';
          } else if (type === 'assignment') {
            contentLabel.textContent = 'Assignment Instructions';
            content.placeholder = 'Enter assignment details or instructions';
          } else if (type === 'note') {
            contentLabel.textContent = 'Note';
            content.placeholder = 'Enter your note';
          }
        });
        typeSelect.dispatchEvent(new Event('change'));
      }
      // setup submit
      const editForm = document.getElementById('edit-section-form');
      if (editForm) {
        editForm.onsubmit = function(e) {
          e.preventDefault();
          const formData = new FormData(editForm);
          fetch(editForm.action, {
            method: 'POST',
            body: formData,
            headers: {
              'X-Requested-With': 'XMLHttpRequest',
              'Accept': 'application/json'
            }
          })
          .then(r => r.json())
          .then(data => {
            if (data.success && data.html) {
              document.getElementById('lesson-sections-list').innerHTML = data.html;
              editDiv.remove();
            } else {
              alert(data.message || 'Error updating content.');
            }
          });
        };
      }
    });
};

// Delete Section (SPA)
window.deleteSection = function(lessonId, sectionId) {
  if (!confirm('Delete this content?')) return;
  fetch(`/partial/class/${lessonId}/sections/${sectionId}/delete`, {
    method: 'POST',
    headers: {
      'X-Requested-With': 'XMLHttpRequest',
      'Accept': 'application/json'
    }
  })
  .then(r => r.json())
  .then(data => {
    if (data.success && data.html) {
      document.getElementById('lesson-sections-list').innerHTML = data.html;
    } else {
      alert(data.message || 'Error deleting content.');
    }
  });
}; 

// Global functions for note operations
window.loadNote = function(noteId) {
  console.log('🔧 Loading note for ID:', noteId);
  
  // Get lesson ID from URL
  const pathParts = window.location.pathname.split('/');
  const lessonId = pathParts[2]; // /class/{lessonId}/...
  
  // Fetch note data
  fetch(`/class/${lessonId}/notes/${noteId}`)
    .then(response => response.json())
    .then(data => {
      if (data.success) {
        // Populate the note editor with the loaded data
        const titleInput = document.getElementById('noteTitle');
        const contentEditor = document.getElementById('noteContent');
        
        console.log('🔍 Debug - titleInput element:', titleInput);
        console.log('🔍 Debug - contentEditor element:', contentEditor);
        
        if (titleInput) {
          titleInput.value = data.data.title;
          console.log('✅ Title loaded:', data.data.title);
        } else {
          console.error('❌ Title input not found!');
        }
        
        if (contentEditor) {
          // Check if it's contenteditable or textarea
          if (contentEditor.contentEditable === 'true') {
            contentEditor.innerHTML = data.data.content;
            console.log('✅ Content loaded (innerHTML):', data.data.content);
          } else {
            contentEditor.value = data.data.content;
            console.log('✅ Content loaded (value):', data.data.content);
          }
        } else {
          console.error('❌ Content editor not found!');
        }
        
        // Set current note ID for updates
        window.currentNoteId = noteId;
        currentNoteId = noteId; // Also set the global variable
        
        // Start auto-save for loaded note
        startAutoSave();
        
        console.log('✅ Note loaded successfully');
      } else {
        console.error('❌ Error loading note:', data.error);
      }
    })
    .catch(error => {
      console.error('❌ Error loading note:', error);
    });
};

window.createNewNote = function() {
  console.log('🔧 Creating new note');
  
  // Clear current note ID
  window.currentNoteId = null;
  currentNoteId = null; // Also clear the global variable
  
  // Clear the editor
  const titleInput = document.getElementById('noteTitle');
  const contentEditor = document.getElementById('noteContent');
  
  if (titleInput) {
    titleInput.value = '';
  }
  
  if (contentEditor) {
    if (contentEditor.contentEditable === 'true') {
      contentEditor.innerHTML = '';
    } else {
      contentEditor.value = '';
    }
  }
  
  // Focus on title
  if (titleInput) {
    titleInput.focus();
  }
  
  // Start auto-save for new note
  startAutoSave();
  
  console.log('✅ New note created');
};

// Auto-save functionality
function startAutoSave() {
  console.log('🔧 Starting auto-save');
  
  // Clear existing timer
  if (autoSaveTimer) {
    clearInterval(autoSaveTimer);
  }
  
  // Start new timer
  autoSaveTimer = setInterval(() => {
    autoSaveNote();
  }, autoSaveInterval);
  
  // Add event listeners for immediate auto-save on input
  const titleInput = document.getElementById('noteTitle');
  const contentEditor = document.getElementById('noteContent');
  
  if (titleInput) {
    titleInput.addEventListener('input', () => {
      // Clear existing timer and restart
      if (autoSaveTimer) {
        clearInterval(autoSaveTimer);
      }
      autoSaveTimer = setInterval(() => {
        autoSaveNote();
      }, autoSaveInterval);
    });
  }
  
  if (contentEditor) {
    contentEditor.addEventListener('input', () => {
      // Clear existing timer and restart
      if (autoSaveTimer) {
        clearInterval(autoSaveTimer);
      }
      autoSaveTimer = setInterval(() => {
        autoSaveNote();
      }, autoSaveInterval);
    });
  }
}

function stopAutoSave() {
  console.log('🔧 Stopping auto-save');
  
  if (autoSaveTimer) {
    clearInterval(autoSaveTimer);
    autoSaveTimer = null;
  }
  
  // Remove event listeners
  const titleInput = document.getElementById('noteTitle');
  const contentEditor = document.getElementById('noteContent');
  
  if (titleInput) {
    titleInput.removeEventListener('input', () => {});
  }
  
  if (contentEditor) {
    contentEditor.removeEventListener('input', () => {});
  }
}

// Function to stop auto-save when leaving note
window.stopNoteAutoSave = function() {
  stopAutoSave();
};

function autoSaveNote() {
  const title = document.getElementById('noteTitle')?.value?.trim();
  const content = document.getElementById('noteContent')?.innerHTML || document.getElementById('noteContent')?.value;
  
  // Only auto-save if there's content
  if (!title && !content) {
    return;
  }
  
  console.log('🔧 Auto-saving note...');
  
  // Get lesson ID from URL
  const pathParts = window.location.pathname.split('/');
  const lessonId = pathParts[2]; // /class/{lessonId}/...
  
  const formData = new FormData();
  formData.append('title', title || '');
  formData.append('content', content || '');
  formData.append('status', 'pending');
  
  const url = currentNoteId ? 
    `/class/${lessonId}/notes/${currentNoteId}/update` : 
    `/class/${lessonId}/notes/create`;
  
  fetch(url, {
    method: 'POST',
    body: formData
  })
  .then(response => response.json())
  .then(data => {
    if (data.success) {
      // Update currentNoteId if it was a new note
      if (!currentNoteId && data.data?.id) {
        currentNoteId = data.data.id;
        window.currentNoteId = data.data.id;
      }
      
      // Update last saved indicator
      const lastSaved = document.getElementById('lastSaved');
      if (lastSaved) {
        lastSaved.textContent = 'Auto-saved';
        lastSaved.style.color = '#28a745';
      }
      
      console.log('✅ Auto-saved successfully');
    }
  })
  .catch(error => {
    console.error('❌ Auto-save error:', error);
  });
}

window.loadNoteEdit = function(noteId) {
  console.log('DEBUG: Loading note edit for ID:', noteId);
  
  const mainContent = document.getElementById('main-content');
  console.log('DEBUG: Target element:', mainContent);
  
  if (!mainContent) {
    console.error('DEBUG: main-content element not found!');
    alert('Error: main-content element not found');
    return;
  }
  
  const url = `/partial/note/${noteId}/edit`;
  console.log('DEBUG: Fetching URL:', url);
  
  fetch(url)
    .then(response => {
      console.log('DEBUG: Response status:', response.status);
      console.log('DEBUG: Response headers:', response.headers);
      return response.text();
    })
    .then(html => {
      console.log('DEBUG: Received HTML response length:', html.length);
      console.log('DEBUG: HTML preview:', html.substring(0, 200));
      mainContent.innerHTML = html;
      setupNoteEditForm();
    })
    .catch(error => {
      console.error('Error loading note edit page:', error);
      alert('Error loading note edit page');
    });
};

window.deleteNote = function(noteId) {
  console.log('DEBUG: Deleting note with ID:', noteId);
  if (confirm('Are you sure you want to delete this note?')) {
    fetch(`/partial/note/${noteId}/delete`, {
      method: 'POST',
      headers: {
        'X-Requested-With': 'XMLHttpRequest'
      }
    })
    .then(response => response.text())
    .then(html => {
      console.log('DEBUG: Delete successful, updating HTML');
      document.getElementById('note-list-container').outerHTML = html;
    })
    .catch(error => {
      console.error('Error deleting note:', error);
      alert('Error deleting note');
    });
  }
};

// Function to populate edit note modal with data
window.populateEditNoteModal = function(button) {
  const noteId = button.getAttribute('data-note-id');
  const noteTitle = button.getAttribute('data-note-title') || '';
  const noteContent = button.getAttribute('data-note-content') || '';
  const noteTags = button.getAttribute('data-note-tags') || '';
  const noteStatus = button.getAttribute('data-note-status') || 'pending';
  const noteType = button.getAttribute('data-note-type') || 'text';
  const noteIsPublic = (button.getAttribute('data-note-is-public') || '0') === '1';
  const noteExternalLink = button.getAttribute('data-note-external-link') || '';

  const editForm = document.getElementById('edit-note-form');
  editForm.action = `/partial/note/${noteId}/edit`;
  editForm.method = 'post';

  document.getElementById('edit-note-id').value = noteId;
  const titleEl = document.getElementById('edit-title'); if (titleEl) titleEl.value = noteTitle;
  const contentEl = document.getElementById('edit-content'); if (contentEl) contentEl.value = noteContent;
  const tagsEl = document.getElementById('edit-tags'); if (tagsEl) tagsEl.value = noteTags;
  const statusEl = document.getElementById('edit-status'); if (statusEl) statusEl.value = noteStatus;
  const typeEl = document.getElementById('edit-note-type'); if (typeEl) typeEl.value = noteType;
  const publicEl = document.getElementById('edit-is-public'); if (publicEl) publicEl.checked = noteIsPublic;
  const linkEl = document.getElementById('edit-external-link'); if (linkEl) linkEl.value = noteExternalLink;

  // Clear previews (files/images will be previewed only after user selects new ones)
  const imagePreview = document.getElementById('edit-image-preview'); if (imagePreview) imagePreview.innerHTML = '';
  const filePreview = document.getElementById('edit-file-preview'); if (filePreview) filePreview.innerHTML = '';
};

function fetchAndPopulateEditModal(button) {
  const noteId = button.getAttribute('data-note-id');
  fetch(`/partial/note/${noteId}/data`, { headers: { 'X-Requested-With': 'XMLHttpRequest' } })
    .then(r => r.json())
    .then(json => {
      if (json && json.success && json.data) {
        button.setAttribute('data-note-title', json.data.title || '');
        button.setAttribute('data-note-content', json.data.content || '');
        const tags = Array.isArray(json.data.tags) ? json.data.tags.join(', ') : (json.data.tags || '');
        button.setAttribute('data-note-tags', tags);
        button.setAttribute('data-note-type', (json.data.note_type || 'text'));
        button.setAttribute('data-note-is-public', json.data.is_public ? '1' : '0');
        if (json.data.status !== undefined) button.setAttribute('data-note-status', json.data.status || 'pending');
        if (json.data.external_link !== undefined) button.setAttribute('data-note-external-link', json.data.external_link || '');
      }
      window.populateEditNoteModal(button);
    })
    .catch(() => {
      window.populateEditNoteModal(button);
    });
}

function setupEditNotePreview() {
  // Image preview
  const imageInput = document.getElementById('edit-image');
  const imagePreview = document.getElementById('edit-image-preview');
  if (imageInput && imagePreview) {
    imageInput.addEventListener('change', function() {
      imagePreview.innerHTML = '';
      const file = imageInput.files && imageInput.files[0];
      if (file && file.type.startsWith('image/')) {
        const reader = new FileReader();
        reader.onload = function(e) {
          const img = document.createElement('img');
          img.src = e.target.result;
          img.style.maxWidth = '100%';
          img.style.maxHeight = '200px';
          imagePreview.appendChild(img);
        };
        reader.readAsDataURL(file);
      }
    });
  }
  // PDF preview
  const fileInput = document.getElementById('edit-file');
  const filePreview = document.getElementById('edit-file-preview');
  if (fileInput && filePreview) {
    fileInput.addEventListener('change', function() {
      filePreview.innerHTML = '';
      const file = fileInput.files && fileInput.files[0];
      if (file && file.type === 'application/pdf') {
        const reader = new FileReader();
        reader.onload = function(e) {
          const embed = document.createElement('embed');
          embed.src = e.target.result;
          embed.type = 'application/pdf';
          embed.width = '100%';
          embed.height = '300px';
          filePreview.appendChild(embed);
        };
        reader.readAsDataURL(file);
      } else if (file) {
        filePreview.textContent = 'Only PDF preview is supported.';
      }
    });
  }
}

function setupAddNotePreview() {
  // Image preview for add note
  const imageInput = document.getElementById('image');
  const imagePreview = document.getElementById('add-image-preview');
  if (imageInput && imagePreview) {
    imageInput.addEventListener('change', function() {
      imagePreview.innerHTML = '';
      const file = imageInput.files && imageInput.files[0];
      if (file && file.type.startsWith('image/')) {
        const reader = new FileReader();
        reader.onload = function(e) {
          const img = document.createElement('img');
          img.src = e.target.result;
          img.style.maxWidth = '100%';
          img.style.maxHeight = '200px';
          imagePreview.appendChild(img);
        };
        reader.readAsDataURL(file);
      }
    });
  }
  // PDF preview for add note
  const fileInput = document.getElementById('file');
  const filePreview = document.getElementById('add-file-preview');
  if (fileInput && filePreview) {
    fileInput.addEventListener('change', function() {
      filePreview.innerHTML = '';
      const file = fileInput.files && fileInput.files[0];
      if (file && file.type === 'application/pdf') {
        const reader = new FileReader();
        reader.onload = function(e) {
          const embed = document.createElement('embed');
          embed.src = e.target.result;
          embed.type = 'application/pdf';
          embed.width = '100%';
          embed.height = '300px';
          filePreview.appendChild(embed);
        };
        reader.readAsDataURL(file);
      } else if (file) {
        filePreview.textContent = 'Only PDF preview is supported.';
      }
    });
  }
}

function setupNoteEditForm() {
  const editNoteForm = document.getElementById('edit-note-form');
  if (editNoteForm) {
    setupEditNotePreview();
    editNoteForm.onsubmit = function(e) {
      e.preventDefault();
      const formData = new FormData(editNoteForm);
      const noteId = document.getElementById('edit-note-id').value;
      
      console.log('DEBUG: Submitting edit form for note ID:', noteId);
      
      fetch(`/partial/note/${noteId}/edit`, {
        method: 'POST',
        body: formData,
        headers: {
          'X-Requested-With': 'XMLHttpRequest',
          'Accept': 'application/json'
        }
      })
      .then(r => r.json())
      .then(data => {
        if (data.success) {
          const modal = bootstrap.Modal.getInstance(document.getElementById('editNoteModal'));
          if (modal) modal.hide();
          refreshNoteListPreserveFilters();
        } else {
          alert(data.message || 'Error updating note.');
        }
      })
      .catch(error => {
        console.error('Error updating note:', error);
        alert('Error updating note');
      });
    };
  }
}

function setupNoteForms() {
  // Add Note Modal
  const addNoteModal = document.getElementById('addNoteModal');
  const addNoteForm = document.getElementById('add-note-form');
  if (addNoteModal && addNoteForm) {
    addNoteModal.addEventListener('show.bs.modal', function () {
      addNoteForm.reset();
      setTimeout(() => {
        const titleInput = addNoteForm.querySelector('#title');
        if (titleInput) titleInput.focus();
      }, 300);
    });

    addNoteForm.onsubmit = function(e) {
      e.preventDefault();
      const formData = new FormData(addNoteForm);
      fetch(addNoteForm.action, {
        method: 'POST',
        body: formData,
        headers: {
          'X-Requested-With': 'XMLHttpRequest',
          'Accept': 'application/json'
        }
      })
      .then(r => r.json())
      .then(data => {
        if (data.success && data.html) {
          const modal = bootstrap.Modal.getInstance(addNoteModal);
          if (modal) modal.hide();
          addNoteForm.reset();
          // Replace only the list container to preserve toolbar
          const temp = document.createElement('div');
          temp.innerHTML = data.html;
          const newList = temp.querySelector('#note-list-container');
          if (newList) {
            const oldList = document.getElementById('note-list-container');
            if (oldList) oldList.outerHTML = newList.outerHTML;
            setupNoteListFilters();
            refreshNoteListPreserveFilters();
          } else {
            // fallback: full replacement
            document.getElementById('main-content').innerHTML = data.html;
          }
        } else {
          alert(data.message || 'Error adding note.');
        }
      });
    };
  }
  
  // Edit Note Modal
  const editNoteModal = document.getElementById('editNoteModal');
  if (editNoteModal) {
    editNoteModal.addEventListener('show.bs.modal', function (event) {
      const button = event.relatedTarget;
      if (button) {
        fetchAndPopulateEditModal(button);
      }
    });
    
    editNoteModal.addEventListener('hidden.bs.modal', function () {
      // Reset form when modal is closed
      const editForm = document.getElementById('edit-note-form');
      if (editForm) {
        editForm.reset();
      }
    });
  }
  
  // Setup edit note form
  setupNoteEditForm();
  setupAddNotePreview();
}

// Note: setupNoteEditor is now handled by the inline script in note_editor_fragment.html
// This function is kept for backward compatibility but does nothing
function setupNoteEditor() {
  console.log('setupNoteEditor called - note editor initialization is handled by fragment script');
  // The note editor fragment now has its own initialization script
  // that handles all toolbar functionality properly
}

// Initialize search + status chip filters on Note list page
function setupNoteListFilters() {
  const container = document.getElementById('note-list-container');
  if (!container) return;
  const searchInput = container.querySelector('#noteSearch');
  const cards = () => container.querySelectorAll('.neo-card');
  function applyFilter(status) {
    const term = (searchInput?.value || '').toLowerCase();
    cards().forEach(card => {
      const title = card.querySelector('.card-title')?.textContent.toLowerCase() || '';
      const body = card.querySelector('.card-text')?.textContent.toLowerCase() || '';
      const st = card.getAttribute('data-status') || '';
      const show = (!term || title.includes(term) || body.includes(term)) && (!status || status === st);
      card.parentElement.style.display = show ? '' : 'none';
    });
  }
  if (searchInput) {
    searchInput.addEventListener('input', () => applyFilter(document.querySelector('.chip-group .chip.active')?.getAttribute('data-status') || ''));
  }
  container.querySelectorAll('.chip-group .chip').forEach(btn => {
    btn.addEventListener('click', function() {
      container.querySelectorAll('.chip-group .chip').forEach(b => b.classList.remove('active'));
      this.classList.add('active');
      applyFilter(this.getAttribute('data-status') || '');
    });
  });
}

// Refresh only note list fragment and re-apply current search/filter without full page reload
function refreshNoteListPreserveFilters() {
  const container = document.getElementById('note-list-container');
  if (!container) return;
  const term = (container.querySelector('#noteSearch')?.value || '').toLowerCase();
  const activeChip = container.querySelector('.chip-group .chip.active');
  const status = activeChip ? (activeChip.getAttribute('data-status') || '') : '';
  fetch('/partial/note')
    .then(r => r.text())
    .then(html => {
      // Replace list container only
      const temp = document.createElement('div');
      temp.innerHTML = html;
      const newList = temp.querySelector('#note-list-container');
      if (newList) {
        container.outerHTML = newList.outerHTML;
        // re-bind and re-apply filters
        setupNoteListFilters();
        const newContainer = document.getElementById('note-list-container');
        const searchInput = newContainer.querySelector('#noteSearch');
        if (searchInput) searchInput.value = term;
        // set active chip
        if (status !== '') {
          const chip = newContainer.querySelector(`.chip-group .chip[data-status="${status}"]`);
          if (chip) {
            newContainer.querySelectorAll('.chip-group .chip').forEach(b=>b.classList.remove('active'));
            chip.classList.add('active');
          }
        }
        // apply display
        const active = newContainer.querySelector('.chip-group .chip.active');
        const st = active ? active.getAttribute('data-status') || '' : '';
        const cards = newContainer.querySelectorAll('.neo-card');
        cards.forEach(card => {
          const title = card.querySelector('.card-title')?.textContent.toLowerCase() || '';
          const body = card.querySelector('.card-text')?.textContent.toLowerCase() || '';
          const cst = card.getAttribute('data-status') || '';
          const show = (!term || title.includes(term) || body.includes(term)) && (!st || st===cst);
          card.parentElement.style.display = show ? '' : 'none';
        });
      }
    });
}

function setupLessonAddModal() {
  const addLessonModal = document.getElementById('addLessonModal');
  const addLessonForm = document.getElementById('add-lesson-form');
  if (addLessonModal && addLessonForm) {
    addLessonModal.addEventListener('show.bs.modal', function () {
      addLessonForm.reset();
      setTimeout(() => {
        const titleInput = addLessonForm.querySelector('#title');
        if (titleInput) titleInput.focus();
      }, 300);
    });

    addLessonForm.onsubmit = function(e) {
      e.preventDefault();
      const formData = new FormData(addLessonForm);
      fetch('/partial/class/add', {
        method: 'POST',
        body: formData,
        headers: {
          'X-Requested-With': 'XMLHttpRequest',
          'Accept': 'application/json'
        }
      })
      .then(r => r.json())
      .then(data => {
        if (data.success) {
          loadPage(data.redirect || 'class');
          const modal = bootstrap.Modal.getInstance(addLessonModal);
          modal.hide();
          addLessonForm.reset();
        } else {
          alert(data.message || 'Error adding lesson.');
        }
      });
    };
  }
}

// Make setupAddLessonModal globally available
window.setupAddLessonModal = function() {
  console.log('setupAddLessonModal called'); // Debug log
  
  // Color selection functionality
  const colorOptions = document.querySelectorAll('.color-option');
  const previewCardHeader = document.getElementById('previewCardHeader');
  const colorInput = document.getElementById('selectedColor');

  // Color definitions
  const colors = {
    1: { primary: '#007bff', secondary: '#0056b3' },
    2: { primary: '#28a745', secondary: '#1e7e34' },
    3: { primary: '#dc3545', secondary: '#c82333' },
    4: { primary: '#ffc107', secondary: '#e0a800' },
    5: { primary: '#6f42c1', secondary: '#5a2d91' },
    6: { primary: '#fd7e14', secondary: '#e8690b' }
  };

  // Reset color selection and preview
  colorOptions.forEach(opt => opt.classList.remove('active'));
  if (colorOptions[0]) colorOptions[0].classList.add('active');
  if (previewCardHeader) {
    previewCardHeader.style.background = 'linear-gradient(135deg, #007bff 0%, #0056b3 100%)';
  }
  if (colorInput) colorInput.value = '1';

  // Remove old event listeners and add new ones
  colorOptions.forEach(option => {
    option.onclick = function() {
      colorOptions.forEach(opt => opt.classList.remove('active'));
      this.classList.add('active');
      const colorId = this.getAttribute('data-color');
      const color = colors[colorId];
      if (previewCardHeader && color) {
        previewCardHeader.style.background = `linear-gradient(135deg, ${color.primary} 0%, ${color.secondary} 100%)`;
      }
      if (colorInput) colorInput.value = colorId;
    };
  });

  // Live preview updates
  const titleInput = document.getElementById('title');
  const descriptionInput = document.getElementById('description');
  const authorInput = document.getElementById('author_name');
  const statusSelect = document.getElementById('status');

  const previewTitle = document.getElementById('previewTitle');
  const previewDescription = document.getElementById('previewDescription');
  const previewAuthor = document.getElementById('previewAuthor');
  const previewStatus = document.getElementById('previewStatus');

  if (titleInput && previewTitle) {
    titleInput.oninput = function() {
      previewTitle.textContent = this.value || 'Your Lesson Title';
    };
  }
  if (descriptionInput && previewDescription) {
    descriptionInput.oninput = function() {
      previewDescription.textContent = this.value || 'Your lesson description will appear here...';
    };
  }
  if (authorInput && previewAuthor) {
    authorInput.oninput = function() {
      previewAuthor.textContent = this.value || 'Unknown Author';
    };
  }
  if (statusSelect && previewStatus) {
    statusSelect.onchange = function() {
      previewStatus.textContent = this.value;
    };
  }

  // Reset preview on form reset
  const form = document.getElementById('add-lesson-form');
  if (form) {
    form.onreset = function() {
      setTimeout(() => {
        if (previewTitle) previewTitle.textContent = 'Your Lesson Title';
        if (previewDescription) previewDescription.textContent = 'Your lesson description will appear here...';
        if (previewAuthor) previewAuthor.textContent = 'Unknown Author';
        if (previewStatus) previewStatus.textContent = 'Not Started';
        colorOptions.forEach(opt => opt.classList.remove('active'));
        if (colorOptions[0]) colorOptions[0].classList.add('active');
        if (previewCardHeader) previewCardHeader.style.background = 'linear-gradient(135deg, #007bff 0%, #0056b3 100%)';
        if (colorInput) colorInput.value = '1';
      }, 10);
    };
  }

  // Form validation (unchanged)
  if (form) {
    form.addEventListener('submit', function(event) {
      if (!form.checkValidity()) {
        event.preventDefault();
        event.stopPropagation();
      }
      form.classList.add('was-validated');
    });
    // Real-time validation
    if (titleInput) {
      titleInput.addEventListener('input', function() {
        if (this.value.trim() === '') {
          this.classList.remove('is-valid');
          this.classList.add('is-invalid');
        } else {
          this.classList.remove('is-invalid');
          this.classList.add('is-valid');
        }
      });
    }
  }
}

// Global function to toggle advanced search panel
window.toggleAdvancedSearch = function() {
  const panel = document.getElementById('advancedSearchPanel');
  const toggleBtn = document.getElementById('advancedSearchToggle');
  
  if (panel && toggleBtn) {
    const isVisible = panel.style.display !== 'none';
    panel.style.display = isVisible ? 'none' : 'block';
    
    if (isVisible) {
      toggleBtn.classList.remove('btn-primary');
      toggleBtn.classList.add('btn-outline-secondary');
    } else {
      toggleBtn.classList.remove('btn-outline-secondary');
      toggleBtn.classList.add('btn-primary');
    }
  }
}

function setupLessonSearchAndFilter() {
  console.log('setupLessonSearchAndFilter called');
  
  // Check if we're on the new All Classes page (lessons-page class)
  if (document.querySelector('.lessons-page')) {
    console.log('New All Classes page detected - initializing real-time search');
    initializeClassesRealtimeSearch();
    return;
  }
  
  // Add a small delay to ensure DOM is ready
  setTimeout(() => {
    const searchInput = document.getElementById('lessonSearch');
    const filterSelect = document.getElementById('lessonFilter');
    const clearSearchBtn = document.getElementById('clearSearch');
    const searchContainer = document.querySelector('.search-container');
    
    if (!searchInput && !filterSelect) {
      console.log('Not on lessons page - returning early');
      return; // Not on lessons page
    }
    
    console.log('Setting up lesson search and filter...');
    
    // Debounce function
    let debounceTimer;
    function debounceFilter(func, delay) {
      clearTimeout(debounceTimer);
      debounceTimer = setTimeout(func, delay);
    }
    
    function showLoading() {
      if (searchContainer) {
        searchContainer.classList.add('searching');
      }
    }
    
    function hideLoading() {
      if (searchContainer) {
        searchContainer.classList.remove('searching');
      }
    }
    
    function updateClearButton() {
      if (clearSearchBtn) {
        const hasValue = searchInput.value.trim() !== '' || filterSelect.value !== '';
        clearSearchBtn.style.display = hasValue ? 'block' : 'none';
      }
    }
    
    function getSearchOptions() {
      return {
        searchTitle: document.getElementById('searchTitle')?.checked ?? true,
        searchDescription: document.getElementById('searchDescription')?.checked ?? true,
        searchTags: document.getElementById('searchTags')?.checked ?? false,
        searchAuthor: document.getElementById('searchAuthor')?.checked ?? false,
        sortBy: document.getElementById('sortBy')?.value ?? 'title',
        sortOrder: document.getElementById('sortOrder')?.value ?? 'asc'
      };
    }
    
    function filterLessons() {
      const searchTerm = searchInput ? searchInput.value.toLowerCase() : '';
      const filterValue = filterSelect ? filterSelect.value : '';
      const searchOptions = getSearchOptions();
      const lessonCards = document.querySelectorAll('.lesson-card');
      
      showLoading();
      
      // Use setTimeout to show loading briefly
      setTimeout(() => {
        lessonCards.forEach((card, index) => {
          const titleElement = card.querySelector('.lesson-title');
          const descriptionElement = card.querySelector('.lesson-description');
          const statusElement = card.querySelector('.status-badge');
          const authorElement = card.querySelector('.author-name');
          const tagsContainer = card.querySelector('.tags-container');
          
          if (!titleElement || !descriptionElement || !statusElement) {
            return;
          }
          
          const title = titleElement.textContent.toLowerCase();
          const description = descriptionElement.textContent.toLowerCase();
          const status = statusElement.textContent;
          const author = authorElement ? authorElement.textContent.toLowerCase() : '';
          const tags = tagsContainer ? Array.from(tagsContainer.querySelectorAll('.tag-badge')).map(tag => tag.textContent.toLowerCase()) : [];
          
          // Advanced search logic
          let matchesSearch = !searchTerm;
          if (searchTerm) {
            matchesSearch = false;
            if (searchOptions.searchTitle && title.includes(searchTerm)) matchesSearch = true;
            if (searchOptions.searchDescription && description.includes(searchTerm)) matchesSearch = true;
            if (searchOptions.searchAuthor && author.includes(searchTerm)) matchesSearch = true;
            if (searchOptions.searchTags && tags.some(tag => tag.includes(searchTerm))) matchesSearch = true;
          }
          
          const matchesFilter = !filterValue || status === filterValue;
          
          const cardContainer = card.closest('.lesson-card-wrapper');
          if (cardContainer) {
            if (matchesSearch && matchesFilter) {
              cardContainer.classList.remove('hidden');
              cardContainer.classList.add('visible');
            } else {
              cardContainer.classList.add('hidden');
              cardContainer.classList.remove('visible');
            }
          }
        });
        
        // Sort cards if needed
        if (searchOptions.sortBy !== 'title' || searchOptions.sortOrder !== 'asc') {
          sortLessonCards(searchOptions.sortBy, searchOptions.sortOrder);
        }
        
        // Show/hide "no results" message
        const visibleCards = document.querySelectorAll('.lesson-card-wrapper.visible');
        const hasVisibleCards = visibleCards.length > 0;
        
        let noResultsDiv = document.getElementById('no-results-message');
        if (!hasVisibleCards) {
          if (!noResultsDiv) {
            noResultsDiv = document.createElement('div');
            noResultsDiv.id = 'no-results-message';
            noResultsDiv.className = 'col-12 text-center py-5';
            noResultsDiv.innerHTML = `
              <div class="text-muted">
                <i class="fas fa-search fa-3x mb-3"></i>
                <h5>No lessons found</h5>
                <p>Try adjusting your search or filter criteria.</p>
                <button class="btn btn-outline-primary" onclick="clearSearchAndFilter()">
                  <i class="fas fa-times me-2"></i>Clear Filters
                </button>
              </div>
            `;
            const container = document.getElementById('lessons-container');
            if (container) {
              container.appendChild(noResultsDiv);
            }
          }
        } else if (noResultsDiv) {
          noResultsDiv.remove();
        }
        
        hideLoading();
        updateClearButton();
      }, 150); // Brief delay to show loading
    }
    
    function sortLessonCards(sortBy, sortOrder) {
      const container = document.getElementById('lessons-container');
      const cards = Array.from(container.querySelectorAll('.lesson-card-wrapper.visible'));
      
      cards.sort((a, b) => {
        let aValue, bValue;
        
        switch (sortBy) {
          case 'title':
            aValue = a.querySelector('.lesson-title')?.textContent || '';
            bValue = b.querySelector('.lesson-title')?.textContent || '';
            break;
          case 'status':
            aValue = a.querySelector('.status-badge')?.textContent || '';
            bValue = b.querySelector('.status-badge')?.textContent || '';
            break;
          case 'created':
          case 'updated':
            // For now, use title as fallback since we don't have date elements
            aValue = a.querySelector('.lesson-title')?.textContent || '';
            bValue = b.querySelector('.lesson-title')?.textContent || '';
            break;
          default:
            aValue = a.querySelector('.lesson-title')?.textContent || '';
            bValue = b.querySelector('.lesson-title')?.textContent || '';
        }
        
        if (sortOrder === 'desc') {
          return bValue.localeCompare(aValue);
        } else {
          return aValue.localeCompare(bValue);
        }
      });
      
      // Re-append cards in sorted order
      cards.forEach(card => container.appendChild(card));
    }
    
    // Add event listeners
    if (searchInput) {
      searchInput.addEventListener('input', () => {
        debounceFilter(filterLessons, 300);
      });
      searchInput.addEventListener('keyup', updateClearButton);
    }
    
    if (filterSelect) {
      filterSelect.addEventListener('change', () => {
        filterLessons();
        updateClearButton();
      });
    }
    
    // Advanced search option listeners
    const advancedOptions = ['searchTitle', 'searchDescription', 'searchTags', 'searchAuthor', 'sortBy', 'sortOrder'];
    advancedOptions.forEach(optionId => {
      const element = document.getElementById(optionId);
      if (element) {
        element.addEventListener('change', filterLessons);
      }
    });
    
    // Initial filter
    filterLessons();
    updateClearButton();
  }, 100); // Small delay to ensure DOM is ready
}

// Global function to clear search and filter
window.clearSearchAndFilter = function() {
  const searchInput = document.getElementById('lessonSearch');
  const filterSelect = document.getElementById('lessonFilter');
  const clearSearchBtn = document.getElementById('clearSearch');
  
  if (searchInput) {
    searchInput.value = '';
  }
  if (filterSelect) {
    filterSelect.value = '';
  }
  
  // Reset advanced search options
  const searchTitle = document.getElementById('searchTitle');
  const searchDescription = document.getElementById('searchDescription');
  const searchTags = document.getElementById('searchTags');
  const searchAuthor = document.getElementById('searchAuthor');
  const sortBy = document.getElementById('sortBy');
  const sortOrder = document.getElementById('sortOrder');
  
  if (searchTitle) searchTitle.checked = true;
  if (searchDescription) searchDescription.checked = true;
  if (searchTags) searchTags.checked = false;
  if (searchAuthor) searchAuthor.checked = false;
  if (sortBy) sortBy.value = 'title';
  if (sortOrder) sortOrder.value = 'asc';
  
  // Re-show all cards
  const lessonCards = document.querySelectorAll('.lesson-card-wrapper');
  lessonCards.forEach(card => {
    card.classList.remove('hidden');
    card.classList.add('visible');
  });
  
  // Remove no results message
  const noResultsDiv = document.getElementById('no-results-message');
  if (noResultsDiv) {
    noResultsDiv.remove();
  }
  
  // Hide clear button
  if (clearSearchBtn) {
    clearSearchBtn.style.display = 'none';
  }
  
  // Focus back to search input
  if (searchInput) {
    searchInput.focus();
  }
}

// Global updateCharCount function for form validation
window.updateCharCount = function(element, counterId, maxLength) {
  const counter = document.getElementById(counterId);
  if (counter) {
    const currentLength = element.value.length;
    counter.textContent = currentLength;
    
    // Add color feedback
    if (currentLength > maxLength * 0.9) {
      counter.style.color = '#dc3545'; // danger
    } else if (currentLength > maxLength * 0.7) {
      counter.style.color = '#ffc107'; // warning
    } else {
      counter.style.color = '#6c757d'; // muted
    }
  }
};

// Global updatePreview function (placeholder - can be enhanced later)
window.updatePreview = function() {
  // This function can be enhanced to show live preview
  // For now, it's just a placeholder to prevent errors
  console.log('Preview updated');
};

// Global color selection function - UPDATED for single selection
window.selectColor = function(element, colorId) {
  console.log('=== main.js selectColor START ===');
  console.log('selectColor called with colorId:', colorId);
  
  // Prevent default and stop propagation
  if (event) {
    event.preventDefault();
    event.stopPropagation();
  }
  
  try {
    // Find the actual color div (support both .color-option and .color-option-neo)
    const colorDiv = (element.classList.contains('color-option') || element.classList.contains('color-option-neo'))
      ? element 
      : element.closest('.color-option, .color-option-neo');
      
    if (!colorDiv) {
      console.error('❌ Could not find color element');
      return;
    }
    
    console.log('✓ Found colorDiv:', colorDiv);
    
    // Remove active from ALL color options (both old and neo styles)
    const allColorOptions = document.querySelectorAll('.color-option, .color-option-neo');
    console.log('Total colors found:', allColorOptions.length);
    
    allColorOptions.forEach(function(opt, index) {
      const hadActive = opt.classList.contains('active');
      opt.classList.remove('active');
      console.log(`Color ${index + 1}: had active=${hadActive}, removed`);
    });
    
    // Verify all removed
    const stillActiveCount = document.querySelectorAll('.color-option.active, .color-option-neo.active').length;
    console.log('Active colors after removal:', stillActiveCount);
    
    // Add active class to clicked element ONLY
    colorDiv.classList.add('active');
    console.log('✓ Added active to color', colorId);
    
    // Verify exactly one active
    const finalActiveCount = document.querySelectorAll('.color-option.active, .color-option-neo.active').length;
    console.log('✓ Final active count:', finalActiveCount, '(should be 1)');
    
    if (finalActiveCount !== 1) {
      console.error('⚠️ WARNING: Active count is not 1!');
    }
    
    // Update preview card header (if exists)
  const previewCardHeader = document.getElementById('previewCardHeader');
  const colorInput = document.getElementById('selectedColor');
  
  const colors = {
      1: { primary: '#007bff', secondary: '#0056b3', name: 'Blue' },
      2: { primary: '#28a745', secondary: '#1e7e34', name: 'Green' },
      3: { primary: '#dc3545', secondary: '#c82333', name: 'Red' },
      4: { primary: '#ffc107', secondary: '#e0a800', name: 'Yellow' },
      5: { primary: '#6f42c1', secondary: '#5a2d91', name: 'Purple' },
      6: { primary: '#fd7e14', secondary: '#e8690b', name: 'Orange' }
  };
  
  const color = colors[colorId];
  if (previewCardHeader && color) {
    previewCardHeader.style.background = `linear-gradient(135deg, ${color.primary} 0%, ${color.secondary} 100%)`;
  }
    if (colorInput) {
      colorInput.value = colorId;
      console.log('✓ Hidden input updated:', colorId);
    }
    
    // Update color name display (if exists)
    const colorNameElement = document.getElementById('selected-color-name');
    if (colorNameElement && color) {
      colorNameElement.textContent = color.name;
      console.log('✓ Color name updated:', color.name);
    }
    
    console.log('=== main.js selectColor END ===\n');
    
  } catch (error) {
    console.error('❌ Error in selectColor:', error);
  }
}

// Modal Color Selection (for new modal design)
window.selectModalColor = function(element, colorId) {
    console.log('🎨 Modal selectColor called:', colorId);
    
    // Prevent event bubbling
    if (typeof event !== 'undefined') {
        event.preventDefault();
        event.stopPropagation();
    }
    
    try {
        // Find the modal container
        const modal = element.closest('.modal');
        if (!modal) {
            console.error('❌ Modal not found');
            return;
        }
        
        // Remove selected class from all modal-color-box in modal
        const colorOptions = modal.querySelectorAll('.modal-color-box');
        console.log('Found color options:', colorOptions.length);
        
        colorOptions.forEach(option => {
            option.classList.remove('selected');
            // Add a small shrink animation to deselected items
            option.style.transform = 'scale(0.95)';
            setTimeout(() => {
                option.style.transform = '';
            }, 200);
        });
        
        // Add selected class to clicked option with delay for animation
        setTimeout(() => {
            element.classList.add('selected');
            console.log('✅ Color selected:', colorId);
        }, 100);
        
        // Update hidden input
        const hiddenInput = modal.querySelector('#selectedColor');
        if (hiddenInput) {
            hiddenInput.value = colorId;
            console.log('✅ Hidden input updated:', colorId);
        } else {
            console.error('❌ Hidden input not found');
        }
        
        // Add ripple effect
        const ripple = document.createElement('div');
        ripple.style.cssText = `
            position: absolute;
            width: 100%;
            height: 100%;
            top: 0;
            left: 0;
            background: rgba(255, 255, 255, 0.5);
            border-radius: 12px;
            animation: ripple 0.6s ease-out;
            pointer-events: none;
        `;
        element.appendChild(ripple);
        setTimeout(() => ripple.remove(), 600);
        
    } catch (error) {
        console.error('❌ Error in selectModalColor:', error);
    }
};

// Character counter for modals
window.updateCharCount = function(input, counterId, maxLength) {
    const counter = document.getElementById(counterId);
    if (counter) {
        counter.textContent = input.value.length;
    }
};

console.log('✅ selectModalColor and updateCharCount functions loaded');

// ============================================
// ALL CLASSES PAGE FUNCTIONS
// ============================================

// Initialize Real-time Search for All Classes
function initializeClassesRealtimeSearch() {
    console.log('='.repeat(60));
    console.log('🎓 INITIALIZING REAL-TIME SEARCH FOR ALL CLASSES');
    console.log('='.repeat(60));
    
    // Set initial filter state
    window.currentLessonFilter = 'all';
    
    // Get elements
    const searchInput = document.getElementById('lessonSearch');
    const clearButton = document.getElementById('clearSearch');
    const lessonsGrid = document.getElementById('lessons-grid');
    
    console.log('📋 Elements Check:');
    console.log('  searchInput:', !!searchInput);
    console.log('  clearButton:', !!clearButton);
    console.log('  lessonsGrid:', !!lessonsGrid);
    
    if (!searchInput) {
        console.error('❌ Search input not found!');
        return;
    }
    
    // Check if already initialized
    if (searchInput.dataset.searchInitialized === 'true') {
        console.log('⚠️ Already initialized');
        return;
    }
    
    // Real-time search function
    function performRealtimeSearch() {
        const searchTerm = searchInput.value.toLowerCase().trim();
        const lessonCards = document.querySelectorAll('.lesson-card-modern');
        let visibleCount = 0;
        
        console.log(`🔍 Real-time search: "${searchTerm}"`);
        
        // Show/hide clear button
        if (clearButton) {
            clearButton.style.display = searchTerm.length > 0 ? 'flex' : 'none';
        }
        
        // Filter cards
        lessonCards.forEach((card) => {
            const title = (card.querySelector('.lesson-card-title')?.textContent || '').toLowerCase();
            const description = (card.querySelector('.lesson-card-description')?.textContent || '').toLowerCase();
            
            const matchesSearch = searchTerm === '' || 
                                 title.includes(searchTerm) || 
                                 description.includes(searchTerm);
            
            const matchesFilter = window.checkFilterMatch ? 
                                 window.checkFilterMatch(card, window.currentLessonFilter) : 
                                 true;
            
            const shouldShow = matchesSearch && matchesFilter;
            card.style.display = shouldShow ? '' : 'none';
            
            if (shouldShow) visibleCount++;
        });
        
        console.log(`✅ Results: ${visibleCount}/${lessonCards.length} visible`);
        
        // Show/hide empty state
        if (lessonsGrid) {
            let emptyState = lessonsGrid.querySelector('.lessons-search-empty');
            
            if (visibleCount === 0 && lessonCards.length > 0) {
                if (!emptyState) {
                    emptyState = document.createElement('div');
                    emptyState.className = 'lessons-search-empty';
                    emptyState.innerHTML = `
                        <div class="lessons-empty">
                            <div class="lessons-empty-icon">
                                <i class="bi bi-search"></i>
                            </div>
                            <h3>No Results Found</h3>
                            <p>Try adjusting your search term or filter</p>
                        </div>
                    `;
                    lessonsGrid.appendChild(emptyState);
                }
                emptyState.style.display = 'block';
            } else if (emptyState) {
                emptyState.style.display = 'none';
            }
        }
    }
    
    // Attach event listeners
    console.log('⚡ Attaching event listeners...');
    
    // INPUT event - REAL-TIME
    searchInput.addEventListener('input', function(e) {
        console.log('⌨️ INPUT:', e.target.value);
        performRealtimeSearch();
    });
    
    // KEYUP event - backup
    searchInput.addEventListener('keyup', function() {
        performRealtimeSearch();
    });
    
    // Clear button
    if (clearButton) {
        clearButton.addEventListener('click', function(e) {
            console.log('🗑️ Clear clicked');
            e.preventDefault();
            e.stopPropagation();
            searchInput.value = '';
            clearButton.style.display = 'none';
            searchInput.focus();
            performRealtimeSearch();
        });
    }
    
    // Keyboard shortcuts
    searchInput.addEventListener('keydown', function(e) {
        if (e.key === 'Enter') {
            e.preventDefault();
            searchInput.blur();
        } else if (e.key === 'Escape') {
            searchInput.value = '';
            if (clearButton) clearButton.style.display = 'none';
            performRealtimeSearch();
        }
    });
    
    // Mark as initialized
    searchInput.dataset.searchInitialized = 'true';
    
    // Initial setup
    if (clearButton) {
        clearButton.style.display = 'none';
    }
    
    // Sort by favorites
    setTimeout(() => {
        if (typeof window.sortLessonsByFavorite === 'function') {
            window.sortLessonsByFavorite();
            console.log('✓ Sorted by favorites');
        }
    }, 100);
    
    console.log('✅ REAL-TIME SEARCH READY!');
    console.log('='.repeat(60));
    
    // Test immediately
    performRealtimeSearch();
}

// Helper function to check filter match
window.checkFilterMatch = function(card, filter) {
    if (filter === 'all') return true;
    if (filter === 'favorites') return card.dataset.isFavorite === 'true';
    
    const status = card.dataset.status || 'active';
    
    if (filter === 'active') {
        // Active includes: active, not_started, in_progress, or empty
        return status === 'active' || status === 'not_started' || status === 'in_progress' || status === '';
    }
    
    if (filter === 'completed') {
        return status === 'completed';
    }
    
    if (filter === 'archived') {
        return status === 'archived';
    }
    
    return card.dataset.status === filter;
};

// Filter lessons function
window.filterLessons = function(filter, buttonElement) {
    console.log('🔍 Filtering by:', filter);
    window.currentLessonFilter = filter;
    
    // Update button states
    const filterButtons = document.querySelectorAll('.filter-compact-btn');
    filterButtons.forEach(btn => btn.classList.remove('active'));
    if (buttonElement) {
        buttonElement.classList.add('active');
    }
    
    // Apply filter
    const lessonCards = document.querySelectorAll('.lesson-card-modern');
    const searchInput = document.getElementById('lessonSearch');
    const searchTerm = searchInput ? searchInput.value.toLowerCase().trim() : '';
    
    let visibleCount = 0;
    lessonCards.forEach(card => {
        const title = card.querySelector('.lesson-card-title')?.textContent.toLowerCase() || '';
        const description = card.querySelector('.lesson-card-description')?.textContent.toLowerCase() || '';
        
        // Check search match
        const matchesSearch = searchTerm === '' || title.includes(searchTerm) || description.includes(searchTerm);
        
        // Check filter match
        const matchesFilter = window.checkFilterMatch(card, filter);
        
        const shouldShow = matchesSearch && matchesFilter;
        card.style.display = shouldShow ? '' : 'none';
        
        if (shouldShow) visibleCount++;
    });
    
    console.log(`✅ Filter applied: ${visibleCount}/${lessonCards.length} cards visible`);
    
    // Show/hide empty state
    const lessonsGrid = document.getElementById('lessons-grid');
    if (lessonsGrid) {
        let emptyState = lessonsGrid.querySelector('.lessons-search-empty');
        
        if (visibleCount === 0 && lessonCards.length > 0) {
            if (!emptyState) {
                emptyState = document.createElement('div');
                emptyState.className = 'lessons-search-empty';
                emptyState.innerHTML = `
                    <div class="lessons-empty">
                        <div class="lessons-empty-icon">
                            <i class="bi bi-funnel"></i>
                        </div>
                        <h3>No Classes Match Filter</h3>
                        <p>Try selecting a different filter or search term</p>
                    </div>
                `;
                lessonsGrid.appendChild(emptyState);
            }
            emptyState.style.display = 'block';
        } else if (emptyState) {
            emptyState.style.display = 'none';
        }
    }
};

// Navigate to class
window.navigateToClass = function(lessonId, event) {
    // Don't navigate if clicking on favorite button
    if (event && event.target.closest('.lesson-card-favorite')) {
        console.log('🚫 Ignoring click on favorite button');
        return;
    }
    
    console.log('🔗 Navigating to class:', lessonId);
    
    // Direct navigation to class detail page
    window.location.href = '/class/' + lessonId;
};

// Sort lessons by favorites (favorites first) - REAL-TIME
window.sortLessonsByFavorite = function() {
    const grid = document.getElementById('lessons-grid');
    if (!grid) {
        console.warn('⚠️ Grid not found for sorting');
        return;
    }
    
    const cards = Array.from(grid.querySelectorAll('.lesson-card-modern'));
    
    if (cards.length === 0) {
        console.warn('⚠️ No cards to sort');
        return;
    }
    
    console.log('🔄 REAL-TIME Sorting by favorites...');
    console.log(`  → Total cards: ${cards.length}`);
    
    // Count favorites before sort
    const favoritesBefore = cards.filter(c => c.dataset.isFavorite === 'true').length;
    console.log(`  → Favorites: ${favoritesBefore}`);
    
    // Sort: favorites first (0), non-favorites last (1)
    cards.sort((a, b) => {
        const aFav = a.dataset.isFavorite === 'true' ? 0 : 1;
        const bFav = b.dataset.isFavorite === 'true' ? 0 : 1;
        const result = aFav - bFav;
        
        // Debug first few
        if (cards.indexOf(a) < 3 || cards.indexOf(b) < 3) {
            const aTitle = a.querySelector('.lesson-card-title')?.textContent.substring(0, 20);
            const bTitle = b.querySelector('.lesson-card-title')?.textContent.substring(0, 20);
            console.log(`  → Compare: "${aTitle}" (${aFav}) vs "${bTitle}" (${bFav}) = ${result}`);
        }
        
        return result;
    });
    
    // Clear grid first
    while (grid.firstChild) {
        // Keep empty state if exists
        if (grid.firstChild.classList?.contains('lessons-empty') || 
            grid.firstChild.classList?.contains('lessons-search-empty')) {
            break;
        }
        grid.removeChild(grid.firstChild);
    }
    
    // Re-append in sorted order
    cards.forEach((card, index) => {
        grid.insertBefore(card, grid.firstChild?.classList?.contains('lessons-empty') ? grid.firstChild : null);
        
        // Log first 3 cards
        if (index < 3) {
            const title = card.querySelector('.lesson-card-title')?.textContent.substring(0, 30);
            const isFav = card.dataset.isFavorite === 'true';
            console.log(`  → Card ${index + 1}: ${isFav ? '⭐' : '☆'} "${title}"`);
        }
    });
    
    console.log('✅ Sorting complete!');
};

// Toggle favorite function - REAL-TIME with immediate sorting
window.toggleFavorite = function(lessonId, element) {
    console.log('='.repeat(60));
    console.log('⭐ REAL-TIME FAVORITE TOGGLE');
    console.log('='.repeat(60));
    console.log(`Lesson ID: ${lessonId}`);
    
    const icon = element.querySelector('i');
    const card = element.closest('.lesson-card-modern');
    
    if (!card) {
        console.error('❌ Card not found!');
        return;
    }
    
    // Get current state
    const currentFavorite = card.dataset.isFavorite === 'true';
    const newFavorite = !currentFavorite;
    
    console.log(`Current state: ${currentFavorite} → New state: ${newFavorite}`);
    
    // Step 1: Update UI immediately (Optimistic Update)
    console.log('📝 Step 1: Updating UI...');
    if (newFavorite) {
        element.classList.add('active');
        icon.className = 'bi bi-star-fill';
        card.dataset.isFavorite = 'true';
        console.log('  ✓ Set to favorite');
    } else {
        element.classList.remove('active');
        icon.className = 'bi bi-star';
        card.dataset.isFavorite = 'false';
        console.log('  ✓ Removed from favorites');
    }
    
    // Step 2: Force a delay to ensure DOM is updated
    setTimeout(() => {
        console.log('📝 Step 2: Sorting cards...');
        
        // Verify the dataset was updated
        const verifyFavorite = card.dataset.isFavorite === 'true';
        console.log(`  → Verified dataset: ${verifyFavorite}`);
        
        // Sort immediately
        if (typeof window.sortLessonsByFavorite === 'function') {
            window.sortLessonsByFavorite();
        } else {
            console.error('❌ sortLessonsByFavorite function not found!');
        }
    }, 50); // Small delay to ensure DOM update
    
    // Step 3: Send to server
    console.log('📝 Step 3: Sending to server...');
    fetch(`/partial/class/${lessonId}/favorite`, {
        method: 'POST',
        headers: {
            'Content-Type': 'application/json'
        }
    })
    .then(response => response.json())
    .then(data => {
        console.log('✅ Server response:', data);
        
        if (data.success) {
            const serverFavorite = data.is_favorite;
            console.log(`  → Server state: ${serverFavorite}`);
            
            // Verify server state matches our optimistic update
            if (serverFavorite !== newFavorite) {
                console.warn('⚠️ Server state mismatch! Correcting...');
                // Update to match server
                if (serverFavorite) {
                    element.classList.add('active');
                    icon.className = 'bi bi-star-fill';
                    card.dataset.isFavorite = 'true';
                } else {
                    element.classList.remove('active');
                    icon.className = 'bi bi-star';
                    card.dataset.isFavorite = 'false';
                }
                
                // Re-sort with corrected state
                setTimeout(() => {
                    window.sortLessonsByFavorite();
                }, 50);
            }
            
            // Show notification
            if (typeof window.showSuccess === 'function') {
                window.showSuccess(serverFavorite ? '⭐ Added to favorites' : 'Removed from favorites');
            }
        } else {
            // Rollback on error
            console.error('❌ Server error! Rolling back...');
            if (currentFavorite) {
                element.classList.add('active');
                icon.className = 'bi bi-star-fill';
                card.dataset.isFavorite = 'true';
            } else {
                element.classList.remove('active');
                icon.className = 'bi bi-star';
                card.dataset.isFavorite = 'false';
            }
            
            setTimeout(() => {
                window.sortLessonsByFavorite();
            }, 50);
            
            if (typeof window.showError === 'function') {
                window.showError('Failed to update favorite');
            }
        }
    })
    .catch(error => {
        console.error('❌ Network error! Rolling back...', error);
        
        // Rollback on network error
        if (currentFavorite) {
            element.classList.add('active');
            icon.className = 'bi bi-star-fill';
            card.dataset.isFavorite = 'true';
        } else {
            element.classList.remove('active');
            icon.className = 'bi bi-star';
            card.dataset.isFavorite = 'false';
        }
        
        setTimeout(() => {
            window.sortLessonsByFavorite();
        }, 50);
        
        if (typeof window.showError === 'function') {
            window.showError('Network error. Please try again.');
        }
    });
    
    console.log('='.repeat(60));
};

console.log('✅ All Classes page functions loaded');

// Class Notes System Functions
window.openNoteModal = function() {
    const modal = new bootstrap.Modal(document.getElementById('createNoteModal'));
    modal.show();
}

window.openAnnouncementModal = function() {
    const modal = new bootstrap.Modal(document.getElementById('createAnnouncementModal'));
    modal.show();
}

window.previewNoteImage = function(input) {
    const preview = document.getElementById('noteImagePreview');
    const placeholder = document.getElementById('noteImagePlaceholder');
    
    if (input.files && input.files[0]) {
        const reader = new FileReader();
        reader.onload = function(e) {
            preview.src = e.target.result;
            preview.classList.remove('d-none');
            placeholder.classList.add('d-none');
        };
        reader.readAsDataURL(input.files[0]);
    }
}

window.filterNotes = function(status) {
    // Update active filter button
    document.querySelectorAll('.class-notes-section .btn').forEach(btn => {
        btn.classList.remove('active');
    });
    event.target.classList.add('active');
    
    // Get lesson ID from current URL
    const pathParts = window.location.pathname.split('/');
    const lessonId = pathParts[pathParts.length - 1];
    
    console.log(`🔧 Filtering notes by status: ${status}`);
    
    // Load notes with filter
    fetch(`/class/${lessonId}/notes?status=${status}`)
        .then(response => response.text())
        .then(html => {
            document.getElementById('class-notes-grid').innerHTML = html;
            console.log('✅ Notes filtered successfully');
        })
        .catch(error => {
            console.error('❌ Error filtering notes:', error);
        });
}

window.searchNotes = function(query) {
    console.log(`🔧 Searching notes: "${query}"`);
    
    const noteCards = document.querySelectorAll('.note-card-enhanced');
    noteCards.forEach(card => {
        const title = card.querySelector('.card-title').textContent.toLowerCase();
        const content = card.querySelector('.card-text').textContent.toLowerCase();
        const searchQuery = query.toLowerCase();
        
        if (title.includes(searchQuery) || content.includes(searchQuery)) {
            card.style.display = 'block';
        } else {
            card.style.display = 'none';
        }
    });
}

window.sortNotes = function(sortBy) {
    console.log(`🔧 Sorting notes by: ${sortBy}`);
    
    const grid = document.getElementById('class-notes-grid');
    const noteCards = Array.from(grid.querySelectorAll('.note-card-enhanced'));
    
    noteCards.sort((a, b) => {
        switch(sortBy) {
            case 'newest':
                return new Date(b.dataset.createdAt || 0) - new Date(a.dataset.createdAt || 0);
            case 'oldest':
                return new Date(a.dataset.createdAt || 0) - new Date(b.dataset.createdAt || 0);
            case 'title':
                return a.querySelector('.card-title').textContent.localeCompare(b.querySelector('.card-title').textContent);
            default:
                return 0;
        }
    });
    
    // Re-append sorted cards
    noteCards.forEach(card => grid.appendChild(card));
    console.log('✅ Notes sorted successfully');
}

// iPhone-style Notes Functions
let currentNoteId = null;
let autoSaveTimer = null;
let autoSaveInterval = 2000; // Auto-save every 2 seconds

window.openNote = function(noteId) {
    console.log(`🔧 Opening note: ${noteId}`);
    currentNoteId = noteId;
    
    // Update active note in list
    document.querySelectorAll('.note-item').forEach(item => {
        item.classList.remove('active');
    });
    document.querySelector(`[data-note-id="${noteId}"]`).classList.add('active');
    
    // Get lesson ID from URL
    const pathParts = window.location.pathname.split('/');
    const lessonId = pathParts[2]; // /class/{lessonId}/...
    
    // Load note content
    fetch(`/class/${lessonId}/notes/${noteId}`)
        .then(response => response.json())
        .then(note => {
            document.getElementById('noteTitle').value = note.title;
            document.getElementById('noteContent').innerHTML = note.content;
            document.getElementById('lastSaved').textContent = 'Loaded';
        })
        .catch(error => {
            console.error('❌ Error loading note:', error);
        });
}

window.createNewNote = function() {
    console.log('🔧 Creating new note');
    currentNoteId = null;
    document.getElementById('noteTitle').value = '';
    document.getElementById('noteContent').innerHTML = '';
    document.getElementById('lastSaved').textContent = 'Not saved';
    
    // Remove active state from all notes
    document.querySelectorAll('.note-item').forEach(item => {
        item.classList.remove('active');
    });
    
    // Focus on title
    document.getElementById('noteTitle').focus();
}

window.saveNote = function() {
    const title = document.getElementById('noteTitle').value.trim();
    const content = document.getElementById('noteContent').innerHTML;
    
    if (!title) {
        alert('Please enter a note title');
        return;
    }
    
    // Get lesson ID from URL
    const pathParts = window.location.pathname.split('/');
    const lessonId = pathParts[2]; // /class/{lessonId}/...
    
    const formData = new FormData();
    formData.append('title', title);
    formData.append('content', content);
    formData.append('status', 'pending');
    
    const url = currentNoteId ? 
        `/class/${lessonId}/notes/${currentNoteId}/update` : 
        `/class/${lessonId}/notes/create`;
    
    console.log('🔧 Saving note - currentNoteId:', currentNoteId);
    console.log('🔧 Using URL:', url);
    
    fetch(url, {
        method: 'POST',
        body: formData
    })
    .then(response => response.text())
    .then(html => {
        console.log('✅ Note saved successfully');
        document.getElementById('lastSaved').textContent = 'Saved';
        loadNotesList();
    })
    .catch(error => {
        console.error('❌ Error saving note:', error);
        alert('Error saving note');
    });
}

window.autoSaveNote = function() {
    clearTimeout(autoSaveTimer);
    autoSaveTimer = setTimeout(() => {
        if (currentNoteId) {
            saveNote();
        }
    }, 2000);
}

window.loadNotesList = function() {
    // Get lesson ID from URL
    const pathParts = window.location.pathname.split('/');
    const lessonId = pathParts[2]; // /class/{lessonId}/...
    console.log('🔧 Loading notes list for lesson:', lessonId);
    
    fetch(`/class/${lessonId}/notes-list`)
        .then(response => response.text())
        .then(html => {
            document.getElementById('notesList').innerHTML = html;
            console.log('✅ Notes list loaded');
            
            // Setup toolbar buttons after notes are loaded
            setTimeout(() => {
                if (typeof window.setupToolbarButtons === 'function') {
                    window.setupToolbarButtons();
                }
            }, 500);
            
            // Also attach functions to window object
            setTimeout(() => {
                attachNoteFunctions();
            }, 1000);
        })
        .catch(error => {
            console.error('❌ Error loading notes list:', error);
        });
}

// Attach note functions to window object
function attachNoteFunctions() {
    console.log('🔧 Attaching note functions to window object');
    
    // Initialize global variables
    window.autoSaveTimer = null;
    
    // Basic formatting functions
    window.formatText = function(command) {
        console.log(`🔧 Formatting text: ${command}`);
        const editor = document.getElementById('noteContent');
        if (editor) {
            editor.focus();
            const success = document.execCommand(command, false, null);
            console.log(`✅ Command ${command} executed: ${success}`);
        }
    };
    
    window.insertList = function(type) {
        console.log(`🔧 Inserting ${type} list`);
        const editor = document.getElementById('noteContent');
        if (editor) {
            editor.focus();
            if (type === 'ul') {
                document.execCommand('insertHTML', false, '<ul><li>List item</li></ul>');
            } else {
                document.execCommand('insertHTML', false, '<ol><li>List item</li></ol>');
            }
        }
    };
    
    window.alignText = function(alignment) {
        console.log(`🔧 Aligning text: ${alignment}`);
        const editor = document.getElementById('noteContent');
        if (editor) {
            editor.focus();
            document.execCommand(alignment, false, null);
        }
    };
    
    window.insertImage = function() {
        console.log('🔧 Inserting image');
        const imageInput = document.getElementById('imageInput');
        if (imageInput) {
            imageInput.click();
        }
    };
    
    window.insertLink = function() {
        console.log('🔧 Inserting link');
        const url = prompt('Enter URL:');
        if (url) {
            const text = window.getSelection().toString() || 'Link text';
            document.execCommand('insertHTML', false, `<a href="${url}" target="_blank">${text}</a>`);
        }
    };
    
    window.insertTable = function() {
        console.log('🔧 Inserting table');
        const tableHTML = `
            <table style="border-collapse: collapse; width: 100%; margin: 10px 0;">
                <tr>
                    <td style="border: 1px solid #ddd; padding: 8px;">Cell 1</td>
                    <td style="border: 1px solid #ddd; padding: 8px;">Cell 2</td>
                </tr>
                <tr>
                    <td style="border: 1px solid #ddd; padding: 8px;">Cell 3</td>
                    <td style="border: 1px solid #ddd; padding: 8px;">Cell 4</td>
                </tr>
            </table>
        `;
        document.execCommand('insertHTML', false, tableHTML);
    };
    
    window.undoAction = function() {
        console.log('🔧 Undo action');
        document.execCommand('undo', false, null);
    };
    
    window.redoAction = function() {
        console.log('🔧 Redo action');
        document.execCommand('redo', false, null);
    };
    
    // Auto-save functionality
    window.autoSaveNote = function() {
        if (window.autoSaveTimer) {
            clearTimeout(window.autoSaveTimer);
        }
        window.autoSaveTimer = setTimeout(() => {
            console.log('🔧 Auto-saving note...');
            // Auto-save logic here
        }, 2000);
    };
    
    // Image upload handler
    window.handleImageUpload = function(input) {
        console.log('🔧 Handling image upload');
        const file = input.files[0];
        if (file) {
            const reader = new FileReader();
            reader.onload = function(e) {
                const img = document.createElement('img');
                img.src = e.target.result;
                img.style.maxWidth = '100%';
                img.style.height = 'auto';
                document.execCommand('insertHTML', false, img.outerHTML);
            };
            reader.readAsDataURL(file);
        }
    };
    
    console.log('✅ Note functions attached to window object');
}

// Global function to load class notes
window.loadClassNotes = function() {
    const pathParts = window.location.pathname.split('/');
    const lessonId = pathParts[pathParts.length - 1];
    console.log('🔧 Loading class notes for lesson:', lessonId);
    
    fetch(`/class/${lessonId}/notes`)
        .then(response => response.text())
        .then(html => {
            console.log('✅ Class notes loaded');
            document.getElementById('class-notes-grid').innerHTML = html;
        })
        .catch(error => {
            console.error('❌ Error loading class notes:', error);
        });
}

window.submitNoteForm = function(event) {
    event.preventDefault();
    const form = document.getElementById('createNoteForm');
    const formData = new FormData(form);
    
    console.log('🔧 Submitting note form...');
    
    fetch(form.action, {
        method: 'POST',
        body: formData
    })
    .then(response => response.text())
    .then(html => {
        console.log('✅ Note created successfully');
        // Close modal first
        const modal = bootstrap.Modal.getInstance(document.getElementById('createNoteModal'));
        modal.hide();
        // Reset form
        form.reset();
        // Reload notes grid
        if (typeof loadClassNotes === 'function') {
            loadClassNotes();
        } else {
            // Fallback: reload the page
            window.location.reload();
        }
    })
    .catch(error => {
        console.error('❌ Error creating note:', error);
        alert('Error creating note. Please try again.');
    });
}

// Global favorite toggle function - REALTIME UPDATE
window.toggleFavorite = function(lessonId, btn) {
  console.log('🌟 Toggle favorite:', lessonId);
  
  fetch(`/partial/class/${lessonId}/favorite`, {
    method: 'POST',
    headers: { 
      'X-Requested-With': 'XMLHttpRequest',
      'Content-Type': 'application/json'
    }
  })
  .then(r => r.json())
  .then(data => {
    console.log('Favorite response:', data);
    if (data.success) {
      // Update button appearance
      if (data.is_favorite) {
        btn.classList.add('active');
        console.log('✅ Added to favorites');
      } else {
        btn.classList.remove('active');
        console.log('✅ Removed from favorites');
      }
      
      // REALTIME UPDATE: Move card to top or reorder
      const lessonCard = document.querySelector(`.lesson-item[data-lesson-id="${lessonId}"]`);
      if (lessonCard) {
        const lessonsGrid = lessonCard.parentElement;
        
        // Update data attribute
        lessonCard.setAttribute('data-is-favorite', data.is_favorite ? 'true' : 'false');
        
        if (data.is_favorite) {
          // Move to top (after any existing favorites)
          const firstNonFavorite = lessonsGrid.querySelector('.lesson-item[data-is-favorite="false"]');
          if (firstNonFavorite) {
            lessonsGrid.insertBefore(lessonCard, firstNonFavorite);
          } else {
            // All are favorites or this is the first, move to beginning
            lessonsGrid.insertBefore(lessonCard, lessonsGrid.firstChild);
          }
          
          // Add animation
          lessonCard.style.animation = 'slideDown 0.5s ease-out';
          setTimeout(() => {
            lessonCard.style.animation = '';
          }, 500);
          
          console.log('📌 Card moved to favorites section (top)');
        } else {
          // Move to after all favorites
          const favorites = lessonsGrid.querySelectorAll('.lesson-item[data-is-favorite="true"]');
          if (favorites.length > 0) {
            const lastFavorite = favorites[favorites.length - 1];
            lessonsGrid.insertBefore(lessonCard, lastFavorite.nextSibling);
          }
          
          console.log('📍 Card moved to regular section');
        }
        
        // Update stats
        updateStatsCounters();
      }
    } else {
      console.error('Failed to toggle favorite:', data.message);
      alert('Failed to toggle favorite: ' + data.message);
    }
  })
  .catch(err => {
    console.error('Error toggling favorite:', err);
    alert('Error toggling favorite');
  });
}

// Helper function to update stats counters
function updateStatsCounters() {
  const allLessons = document.querySelectorAll('.lesson-item');
  const favorites = document.querySelectorAll('.lesson-item[data-is-favorite="true"]');
  
  // Update favorites counter
  const favCounter = document.querySelector('.stat-card .stat-icon.bg-warning-subtle').closest('.stat-card').querySelector('.display-6');
  if (favCounter) {
    favCounter.textContent = favorites.length;
  }
  
  console.log(`📊 Stats updated: ${favorites.length} favorites out of ${allLessons.length} total`);
}

// =============================================================================
// CLASSWORK FUNCTIONS
// =============================================================================

// Classwork modal functions
window.openCreateTaskModal = function() {
    console.log('🔧 Opening create task modal');
    const modal = new bootstrap.Modal(document.getElementById('createTaskModal'));
    modal.show();
};

window.openCreateMaterialModal = function() {
    console.log('🔧 Opening create material modal');
    const modal = new bootstrap.Modal(document.getElementById('createMaterialModal'));
    modal.show();
};


// Classwork submit functions
window.submitCreateTask = function() {
    console.log('🔧 Submitting create task');
    const form = document.getElementById('createTaskForm');
    const formData = new FormData(form);
    const data = Object.fromEntries(formData.entries());
    
    // Get lesson ID from URL
    const pathParts = window.location.pathname.split('/');
    const lessonId = pathParts[pathParts.length - 1];
    data.lesson_id = lessonId;
    
    fetch('/classwork/tasks', {
        method: 'POST',
        headers: {
            'Content-Type': 'application/json',
        },
        body: JSON.stringify(data)
    })
    .then(response => response.json())
    .then(data => {
        if (data.success) {
            bootstrap.Modal.getInstance(document.getElementById('createTaskModal')).hide();
            if (typeof loadClassworkTasks === 'function') {
                loadClassworkTasks();
            }
            if (typeof loadClassworkDashboard === 'function') {
                loadClassworkDashboard();
            }
        } else {
            alert('Error creating task: ' + data.message);
        }
    })
    .catch(error => {
        console.error('Error:', error);
        alert('Error creating task');
    });
};

window.submitCreateMaterial = function() {
    console.log('🔧 Submitting create material');
    const form = document.getElementById('createMaterialForm');
    const formData = new FormData(form);
    
    // Get lesson ID from URL
    const pathParts = window.location.pathname.split('/');
    const lessonId = pathParts[pathParts.length - 1];
    formData.append('lesson_id', lessonId);
    
    fetch('/classwork/materials', {
        method: 'POST',
        body: formData
    })
    .then(response => response.json())
    .then(data => {
        if (data.success) {
            bootstrap.Modal.getInstance(document.getElementById('createMaterialModal')).hide();
            if (typeof loadClassworkMaterials === 'function') {
                loadClassworkMaterials();
            }
        } else {
            alert('Error creating material: ' + data.message);
        }
    })
    .catch(error => {
        console.error('Error:', error);
        alert('Error creating material');
    });
};


// Load classwork dashboard for specific lesson
window.loadClassworkDashboard = function(lessonId = null) {
    console.log('🔧 Loading classwork dashboard for lesson:', lessonId);
    
    // Get lesson ID from current page if not provided
    if (!lessonId) {
        const pathParts = window.location.pathname.split('/');
        lessonId = pathParts[pathParts.length - 1];
    }
    
    const url = `/classwork/lessons/${lessonId}/dashboard`;
    
    fetch(url)
        .then(response => response.json())
        .then(data => {
            console.log('🔧 Dashboard data:', data);
            if (data.success) {
                const dashboardData = data.data;
                const totalEl = document.getElementById('total-tasks');
                const completedEl = document.getElementById('completed-tasks');
                const inProgressEl = document.getElementById('in-progress-tasks');
                const overdueEl = document.getElementById('overdue-tasks');
                
                if (totalEl) totalEl.textContent = dashboardData.total_tasks || 0;
                if (completedEl) completedEl.textContent = dashboardData.completed_tasks || 0;
                if (inProgressEl) inProgressEl.textContent = dashboardData.in_progress_tasks || 0;
                if (overdueEl) overdueEl.textContent = dashboardData.overdue_tasks || 0;
            }
        })
        .catch(error => console.error('Error loading dashboard:', error));
};

// Load classwork tasks
window.loadClassworkTasks = function() {
    console.log('🔧 Loading classwork tasks');
    const pathParts = window.location.pathname.split('/');
    const lessonId = pathParts[pathParts.length - 1];
    
    fetch(`/classwork/lessons/${lessonId}/tasks`)
        .then(response => response.json())
        .then(data => {
            console.log('🔧 Tasks data:', data);
            if (data.success) {
                const tasks = data.data || [];
                if (typeof renderClassworkTasks === 'function') {
                    renderClassworkTasks(tasks);
                }
            }
        })
        .catch(error => console.error('Error loading tasks:', error));
};

// Load classwork materials
window.loadClassworkMaterials = function() {
    console.log('🔧 Loading classwork materials');
    const pathParts = window.location.pathname.split('/');
    const lessonId = pathParts[pathParts.length - 1];
    
    fetch(`/classwork/lessons/${lessonId}/materials`)
        .then(response => response.json())
        .then(data => {
            console.log('🔧 Materials data:', data);
            if (data.success) {
                const materials = data.data || [];
                if (typeof renderClassworkMaterials === 'function') {
                    renderClassworkMaterials(materials);
                }
            }
        })
        .catch(error => console.error('Error loading materials:', error));
};

// Render classwork tasks in Kanban format
window.renderClassworkTasks = function(tasks) {
    console.log('🔧 Rendering classwork tasks in Kanban format:', tasks);
    
    // Group tasks by status
    const todoTasks = tasks.filter(task => task.status === 'todo');
    const inProgressTasks = tasks.filter(task => task.status === 'in_progress');
    const doneTasks = tasks.filter(task => task.status === 'done');
    
    // Update counters
    document.getElementById('todo-count').textContent = todoTasks.length;
    document.getElementById('inprogress-count').textContent = inProgressTasks.length;
    document.getElementById('done-count').textContent = doneTasks.length;
    
    // Render each column
    renderKanbanColumn('todo-tasks', todoTasks);
    renderKanbanColumn('inprogress-tasks', inProgressTasks);
    renderKanbanColumn('done-tasks', doneTasks);
};

// Render individual Kanban column with professional styling
function renderKanbanColumn(containerId, tasks) {
    const container = document.getElementById(containerId);
    if (!container) return;
    
    if (tasks.length === 0) {
        container.innerHTML = `
            <div class="empty-state">
                <div class="empty-icon">
                    <i class="bi bi-list-task"></i>
                </div>
                <p class="empty-text">No tasks yet</p>
            </div>
        `;
        return;
    }
    
    container.innerHTML = tasks.map(task => `
        <div class="task-card" data-task-id="${task.id}">
            <h6>${task.title}</h6>
            <p>${task.description || 'No description'}</p>
            
            ${task.progress_percentage > 0 ? `
                <div class="task-progress">
                    <div class="task-progress-bar bg-${getProgressColor(task.progress_percentage)}" 
                         style="width: ${task.progress_percentage}%"></div>
                </div>
            ` : ''}
            
            <div class="task-meta">
                <div class="task-badges">
                    <span class="badge bg-${getPriorityColor(task.priority)}">${task.priority}</span>
                    ${task.subject ? `<span class="badge bg-light text-dark">${task.subject}</span>` : ''}
                </div>
                <div class="dropdown">
                    <button class="btn btn-sm btn-outline-secondary border-0" data-bs-toggle="dropdown">
                        <i class="bi bi-three-dots-vertical"></i>
                    </button>
                    <ul class="dropdown-menu">
                        <li><a class="dropdown-item" href="#" onclick="editTask('${task.id}')">
                            <i class="bi bi-pencil me-2"></i>Edit
                        </a></li>
                        <li><a class="dropdown-item text-danger" href="#" onclick="deleteTask('${task.id}')">
                            <i class="bi bi-trash me-2"></i>Delete
                        </a></li>
                    </ul>
                </div>
            </div>
        </div>
    `).join('');
}

// Get progress bar color based on percentage
function getProgressColor(percentage) {
    if (percentage >= 100) return 'success';
    if (percentage >= 70) return 'primary';
    if (percentage >= 40) return 'warning';
    return 'danger';
}

// Render classwork materials in grid format
window.renderClassworkMaterials = function(materials) {
    console.log('🔧 Rendering classwork materials in grid format:', materials);
    const container = document.getElementById('classwork-materials');
    const materialCount = document.getElementById('material-count');
    if (!container) return;
    
    // Update material count
    if (materialCount) {
        materialCount.textContent = materials.length;
    }
    
    if (materials.length === 0) {
        container.innerHTML = `
            <div class="empty-materials">
                <div class="empty-icon">
                    <i class="bi bi-folder"></i>
                </div>
                <h6 class="empty-title">No materials yet</h6>
                <p class="empty-subtitle">Upload your first material to get started</p>
                <button class="btn btn-primary btn-sm" onclick="openCreateMaterialModal()">
                    <i class="bi bi-upload me-2"></i>
                    Upload Material
                </button>
            </div>
        `;
        return;
    }
    
    container.innerHTML = materials.map(material => `
        <div class="material-card" data-material-id="${material.id}">
            <div class="d-flex justify-content-between align-items-start mb-2">
                <h6 class="mb-0">${material.title}</h6>
                <div class="dropdown">
                    <button class="btn btn-sm btn-outline-secondary border-0" data-bs-toggle="dropdown">
                        <i class="bi bi-three-dots-vertical"></i>
                    </button>
                    <ul class="dropdown-menu">
                        <li><a class="dropdown-item" href="#" onclick="downloadMaterial('${material.id}')">
                            <i class="bi bi-download me-2"></i>Download
                        </a></li>
                        <li><a class="dropdown-item" href="#" onclick="editMaterial('${material.id}')">
                            <i class="bi bi-pencil me-2"></i>Edit
                        </a></li>
                        <li><a class="dropdown-item text-danger" href="#" onclick="deleteMaterial('${material.id}')">
                            <i class="bi bi-trash me-2"></i>Delete
                        </a></li>
                    </ul>
                </div>
            </div>
            
            <p class="text-muted small mb-3">${material.description || 'No description'}</p>
            
            <div class="d-flex gap-1 flex-wrap mb-2">
                <span class="badge bg-info">${material.file_type || 'File'}</span>
                ${material.subject ? `<span class="badge bg-light text-dark">${material.subject}</span>` : ''}
                ${material.file_size ? `<span class="badge bg-light text-dark">${(material.file_size / 1024).toFixed(1)}KB</span>` : ''}
            </div>
            
            <div class="d-flex justify-content-between align-items-center">
                <small class="text-muted">
                    <i class="bi bi-calendar me-1"></i>
                    ${new Date(material.created_at).toLocaleDateString()}
                </small>
                <button class="btn btn-sm btn-outline-info" onclick="downloadMaterial('${material.id}')">
                    <i class="bi bi-download me-1"></i>
                    Download
                </button>
            </div>
        </div>
    `).join('');
};

// Utility functions
window.getPriorityColor = function(priority) {
    switch(priority) {
        case 'high': return 'danger';
        case 'medium': return 'warning';
        case 'low': return 'success';
        default: return 'secondary';
    }
};

window.getStatusColor = function(status) {
    switch(status) {
        case 'done': return 'success';
        case 'in_progress': return 'warning';
        case 'todo': return 'secondary';
        default: return 'secondary';
    }
};

// Action functions
window.editTask = function(taskId) {
    console.log('Edit task:', taskId);
    // TODO: Implement edit task
};

window.deleteTask = function(taskId) {
    if (confirm('Are you sure you want to delete this task?')) {
        fetch(`/classwork/tasks/${taskId}`, {
            method: 'DELETE'
        })
        .then(response => response.json())
        .then(data => {
            if (data.success) {
                loadClassworkTasks();
                loadClassworkDashboard();
            } else {
                alert('Error deleting task: ' + data.message);
            }
        })
        .catch(error => {
            console.error('Error:', error);
            alert('Error deleting task');
        });
    }
};

window.downloadMaterial = function(materialId) {
    console.log('Download material:', materialId);
    // TODO: Implement download material
};

window.editMaterial = function(materialId) {
    console.log('Edit material:', materialId);
    // TODO: Implement edit material
};

window.deleteMaterial = function(materialId) {
    if (confirm('Are you sure you want to delete this material?')) {
        fetch(`/classwork/materials/${materialId}`, {
            method: 'DELETE'
        })
        .then(response => response.json())
        .then(data => {
            if (data.success) {
                loadClassworkMaterials();
            } else {
                alert('Error deleting material: ' + data.message);
            }
        })
        .catch(error => {
            console.error('Error:', error);
            alert('Error deleting material');
        });
    }
};

// Initialize classwork
window.initClasswork = function(lessonId) {
    console.log('🔧 Initializing classwork for lesson:', lessonId);
    loadClassworkDashboard(lessonId);
    loadClassworkTasks();
    loadClassworkMaterials();
};

console.log('✅ Classwork functions loaded');

// Note Editor Global Functions - ensure they're available globally
window.formatText = function(command) {
  try {
    const timestamp = new Date().toISOString();
    console.log(`[NOTE-EDITOR:${timestamp}] action=format`, { command });
    document.execCommand(command, false, null);
    const editor = document.getElementById('editorContent');
    if (editor) editor.focus();
  } catch(e) {
    console.error('formatText error:', e);
  }
};

window.insertList = function(type) {
  try {
    const timestamp = new Date().toISOString();
    console.log(`[NOTE-EDITOR:${timestamp}] action=list`, { type });
    const command = type === 'ul' ? 'insertUnorderedList' : 'insertOrderedList';
    document.execCommand(command, false, null);
    const editor = document.getElementById('editorContent');
    if (editor) editor.focus();
  } catch(e) {
    console.error('insertList error:', e);
  }
};

window.alignText = function(alignment) {
  try {
    const timestamp = new Date().toISOString();
    console.log(`[NOTE-EDITOR:${timestamp}] action=align`, { alignment });
    document.execCommand(alignment, false, null);
    const editor = document.getElementById('editorContent');
    if (editor) editor.focus();
  } catch(e) {
    console.error('alignText error:', e);
  }
};

window.insertImage = function() {
  try {
    const timestamp = new Date().toISOString();
    console.log(`[NOTE-EDITOR:${timestamp}] action=image`);
    const input = document.getElementById('editorImageInput');
    if (!input) return;
    input.onchange = function(e) {
      const file = e.target.files[0];
      if (file) {
        const reader = new FileReader();
        reader.onload = function(e) {
          const img = `<img src="${e.target.result}" style="max-width: 100%; height: auto;" />`;
          window.insertHTMLAtCursor(img);
        };
        reader.readAsDataURL(file);
      }
    };
    input.click();
  } catch(e) {
    console.error('insertImage error:', e);
  }
};

window.insertLink = function() {
  try {
    const timestamp = new Date().toISOString();
    console.log(`[NOTE-EDITOR:${timestamp}] action=link`);
    const url = prompt('Enter URL:');
    if (url) {
      const text = prompt('Enter link text:', url);
      const link = `<a href="${url}" target="_blank">${text || url}</a>`;
      window.insertHTMLAtCursor(link);
    }
  } catch(e) {
    console.error('insertLink error:', e);
  }
};

window.insertTable = function() {
  try {
    const timestamp = new Date().toISOString();
    console.log(`[NOTE-EDITOR:${timestamp}] action=table`);
    const table = `
      <table border="1" style="border-collapse: collapse; width: 100%;">
        <tr><td>Cell 1</td><td>Cell 2</td></tr>
        <tr><td>Cell 3</td><td>Cell 4</td></tr>
      </table>
    `;
    window.insertHTMLAtCursor(table);
  } catch(e) {
    console.error('insertTable error:', e);
  }
};

window.undoAction = function() {
  try {
    const timestamp = new Date().toISOString();
    console.log(`[NOTE-EDITOR:${timestamp}] action=undo`);
    document.execCommand('undo', false, null);
    const editor = document.getElementById('editorContent');
    if (editor) editor.focus();
  } catch(e) {
    console.error('undoAction error:', e);
  }
};

window.redoAction = function() {
  try {
    const timestamp = new Date().toISOString();
    console.log(`[NOTE-EDITOR:${timestamp}] action=redo`);
    document.execCommand('redo', false, null);
    const editor = document.getElementById('editorContent');
    if (editor) editor.focus();
  } catch(e) {
    console.error('redoAction error:', e);
  }
};

window.insertHTMLAtCursor = function(html) {
  try {
    const editor = document.getElementById('editorContent');
    if (!editor) return;
    editor.focus();
    
    let sel, range;
    if (window.getSelection) {
      sel = window.getSelection();
      if (sel.getRangeAt && sel.rangeCount) {
        range = sel.getRangeAt(0);
        // Check if selection is within editor
        if (!editor.contains(range.commonAncestorContainer)) {
          // Create new range at end of editor
          range = document.createRange();
          range.selectNodeContents(editor);
          range.collapse(false);
          sel.removeAllRanges();
          sel.addRange(range);
        }
        range.deleteContents();
        const el = document.createElement("div");
        el.innerHTML = html;
        const frag = document.createDocumentFragment();
        let node, lastNode;
        while ((node = el.firstChild)) {
          lastNode = frag.appendChild(node);
        }
        range.insertNode(frag);
        if (lastNode) {
          range = range.cloneRange();
          range.setStartAfter(lastNode);
          range.collapse(true);
          sel.removeAllRanges();
          sel.addRange(range);
        }
      }
    }
  } catch(e) {
    console.error('insertHTMLAtCursor error:', e);
  }
};

console.log('✅ Note Editor global functions loaded');

// ========================================
// Browser History Navigation (Back/Forward)
// ========================================

// Handle browser back/forward buttons
window.addEventListener('popstate', function(event) {
  console.log('🔙 Browser navigation detected:', event.state);
  
  if (event.state && event.state.page) {
    // Load the page without updating history (to avoid duplicate entries)
    loadPage(event.state.page, false);
    
    // Update active nav
    if (typeof setActiveNav === 'function') {
      const navLink = document.querySelector(`.enchat-sidebar__nav-link[data-page="${event.state.page}"]`);
      if (navLink) {
        setActiveNav(navLink);
      }
    }
  } else {
    // No state, try to detect from URL
    const path = window.location.pathname;
    if (path && path !== '/') {
      const page = path.substring(1); // Remove leading slash
      loadPage(page, false);
      
      // Update active nav
      if (typeof setActiveNav === 'function') {
        const navLink = document.querySelector(`.enchat-sidebar__nav-link[data-page="${page}"]`);
        if (navLink) {
          setActiveNav(navLink);
        }
      }
    }
  }
});

// Save initial state on page load
if (window.history && window.history.replaceState) {
  const currentPath = window.location.pathname;
  const currentPage = currentPath === '/' || currentPath === '/dashboard' ? 'dashboard' : currentPath.substring(1);
  window.history.replaceState({ page: currentPage }, '', currentPath);
  console.log('📍 Initial history state saved:', currentPage);
}

console.log('✅ Browser history navigation enabled');<|MERGE_RESOLUTION|>--- conflicted
+++ resolved
@@ -1,12 +1,4 @@
-<<<<<<< HEAD
-function loadPage(page) {
-  // Show loading indicator
-  const mainContent = document.getElementById('main-content');
-  mainContent.innerHTML = '<div class="text-center py-5 text-secondary" id="loading-indicator">Loading...</div>';
-  
-=======
 function loadPage(page, updateHistory = true) {
->>>>>>> 571b7203
   console.log('🔄 Loading page:', page);
   
   const mainContent = document.getElementById('main-content');
