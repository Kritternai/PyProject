--- conflicted
+++ resolved
@@ -1,11 +1,8 @@
 function loadPage(page) {
-<<<<<<< HEAD
   // Show loading indicator
   const mainContent = document.getElementById('main-content');
   mainContent.innerHTML = '<div class="text-center py-5 text-secondary" id="loading-indicator">Loading...</div>';
-=======
   console.log('🔄 Loading page:', page);
->>>>>>> 07d5cad5
   
   fetch('/partial/' + page)
     .then(response => {
