function loadPage(page) {
  // Show loading indicator
  const mainContent = document.getElementById('main-content');
  mainContent.innerHTML = '<div class="text-center py-5 text-secondary" id="loading-indicator">Loading...</div>';
  console.log('🔄 Loading page:', page);
  
  fetch('/partial/' + page)
    .then(response => {
      console.log('📥 Response received for:', page);
      console.log('📋 Content-Type:', response.headers.get('content-type'));
      
      const contentType = response.headers.get('content-type');
      if (contentType && contentType.includes('application/json')) {
        console.log('🔄 Handling JSON response');
        return response.json().then(handleJsonRedirect);
      } else {
        console.log('🔄 Handling HTML response');
        return response.text().then(html => {
          console.log('📝 Updating main-content');
        document.getElementById('main-content').innerHTML = html;
        
        if (page === 'dashboard') {
          console.log('📅 Setting up calendar...');
          setupFullCalendar();
        }
        
        if (page === 'pomodoro') {
          console.log('⏰ Pomodoro page detected');
          window.isInSpaMode = true;
          
          // Check if already loaded
          if (window.pomodoroLoaded && window.pomodoroInitialized) {
            console.log('✅ Pomodoro already loaded and initialized');
            return;
          }
          
          // โหลด pomodoro.js แบบ dynamic
          const loadPomodoro = () => {
            console.log('📥 Loading pomodoro.js dynamically...');
            
            // ตรวจสอบว่ามี script อยู่แล้วหรือไม่
            const existingScript = document.querySelector('script[src*="pomodoro.js"]');
            if (existingScript) {
              console.log('⚠️ Found existing pomodoro.js script, removing...');
              existingScript.remove();
            }
            
            const script = document.createElement('script');
            script.src = '/static/js/pomodoro.js';
            script.async = true;
            
            script.onload = () => {
              console.log('✅ pomodoro.js loaded successfully');
              
              // รอให้ script ทำงานและ define functions เสร็จ
              setTimeout(() => {
                if (window.onLoadPomodoro) {
                  console.log('✅ Found onLoadPomodoro function, initializing...');
                  try {
                    // ตรวจสอบว่าเคย initialize แล้วหรือยัง
                    if (!window.pomodoroInitialized) {
                      window.onLoadPomodoro();
                      console.log('✅ Pomodoro initialized successfully');
                    } else {
                      console.log('⚠️ Pomodoro already initialized');
                    }
                  } catch (error) {
                    console.error('❌ Error initializing Pomodoro:', error);
                    showPomodoroError('Error initializing Pomodoro Timer');
                  }
                } else {
                  console.error('❌ onLoadPomodoro function not found after script load!');
                  showPomodoroError('Error loading Pomodoro Timer');
                }
              }, 100); // รอ 100ms ให้ script ทำงานเสร็จ
            };
            
            script.onerror = () => {
              console.error('❌ Failed to load pomodoro.js');
              showPomodoroError('Failed to load Pomodoro Timer');
            };
            
            document.head.appendChild(script);
          };
          
          // Helper function to show error
          const showPomodoroError = (message) => {
            const mainContent = document.getElementById('main-content');
            if (mainContent) {
              mainContent.innerHTML += `
                <div class="alert alert-danger">
                  ${message}. Please refresh the page or contact support.
                </div>
              `;
            }
          };
          
          // Initialize variables for pomodoro loading
          let attempts = 0;
          const maxAttempts = 10;
          
          // เริ่มโหลด pomodoro.js
          loadPomodoro();
          
          const checkPomodoro = () => {
            attempts++;
            
            if (window.onLoadPomodoro) {
              console.log('✅ Found onLoadPomodoro function, initializing...');
              try {
                window.onLoadPomodoro();
                console.log('✅ Pomodoro initialized successfully');
              } catch (error) {
                console.error('❌ Error initializing Pomodoro:', error);
              }
            } else {
              if (attempts < maxAttempts) {
                console.log(`⏳ Waiting for onLoadPomodoro function... (attempt ${attempts}/${maxAttempts})`);
                setTimeout(checkPomodoro, 100);
              } else {
                console.error('❌ Timeout waiting for onLoadPomodoro function!');
                // แสดง error message ให้ user
                const mainContent = document.getElementById('main-content');
                if (mainContent) {
                  mainContent.innerHTML += `
                    <div class="alert alert-danger">
                      Error loading Pomodoro Timer. Please refresh the page.
                    </div>
                  `;
                }
              }
            }
          };
          
          // เริ่มการตรวจสอบ
          checkPomodoro();
        }
          setupAuthForms();
          setupLessonForms();
          setupLessonEditForm(); // <-- เพิ่มตรงนี้
          setupSectionForms(); // เรียก setupSectionForms หลัง loadPage
          setupNoteForms(); // เรียก setupNoteForms หลัง loadPage
          setupNoteListFilters(); // ตั้งค่า search + status chips สำหรับหน้าโน้ต
          // setup note editor bindings if editor fragment exists
          if (document.getElementById('note-editor-page')) {
            setupNoteEditor();
          }
          setupNoteCardOpeners(); // เปิด editor เมื่อคลิกทั้งการ์ด
          // If we are on the new editor route, ensure toolbar bindings exist
          setupLessonAddModal(); // เรียก setupLessonAddModal หลัง loadPage
          setupSectionFilter(); // เรียก setupSectionFilter() หลัง loadPage
          setupLessonSearchAndFilter(); // เรียก setupLessonSearchAndFilter หลัง loadPage
          
          // Auto show Lesson Content tab and scroll if on lesson detail
          if (page.startsWith('class/')) {
            // Activate Content tab
            const contentTabBtn = document.getElementById('content-tab');
            if (contentTabBtn) {
              contentTabBtn.click();
            }
            // Scroll to Lesson Content section
            setTimeout(() => {
              const lessonContent = document.querySelector('.card-body');
              if (lessonContent) lessonContent.scrollIntoView({behavior: 'smooth', block: 'start'});
            }, 300);
          }
        });
      }
    })
    .catch(error => {
      console.error('Error loading page:', error);
      // Show error message
      const mainContent = document.getElementById('main-content');
      mainContent.innerHTML = '<div class="text-center py-5"><div class="alert alert-danger">Error loading page. Please try again.</div></div>';
    });
}
// Open full-page note editor (fragment) with optional selected note
window.openNoteEditor = function(noteId) {
  const target = noteId ? `note/editor/${noteId}` : 'note/editor';
  loadPage(target);
}

// Attach click on whole note card to open editor (avoid when clicking action buttons/links)
function setupNoteCardOpeners() {
  const cards = document.querySelectorAll('.note-card[data-note-id]');
  if (!cards || cards.length === 0) return;
  cards.forEach(card => {
    // prevent duplicate binding
    if (card._openBound) return; card._openBound = true;
    card.addEventListener('click', function(e){
      if (e.target.closest('button, a, input, textarea, select')) return; // ignore interactions
      const id = this.getAttribute('data-note-id');
      if (id) openNoteEditor(id);
    });
  });
}


function updateSidebarAuth() {
  fetch('/partial/sidebar-auth')
    .then(r => r.text())
    .then(html => {
      document.querySelector('.sidebar-auth').innerHTML = html;
    });
}

function handleJsonRedirect(data) {
  if (data.redirect) {
    updateSidebarAuth();
    loadPage(data.redirect);
  } else if (data.message) {
    alert(data.message);
  }
}

function setupAuthForms() {
  // login
  const loginForm = document.getElementById('login-form');
  if (loginForm) {
    loginForm.onsubmit = function(e) {
      e.preventDefault();
      const formData = new FormData(loginForm);
      fetch('/partial/login', {
        method: 'POST',
        body: formData,
        headers: {
          'X-Requested-With': 'XMLHttpRequest',
          'Accept': 'application/json'
        }
      })
      .then(r => r.json())
      .then(handleJsonRedirect)
      .catch(() => showAuthError(loginForm, 'Login failed.'));
    };
  }
  // register
  const registerForm = document.getElementById('register-form');
  if (registerForm) {
    registerForm.onsubmit = function(e) {
      e.preventDefault();
      const formData = new FormData(registerForm);
      fetch('/partial/register', {
        method: 'POST',
        body: formData,
        headers: {
          'X-Requested-With': 'XMLHttpRequest',
          'Accept': 'application/json'
        }
      })
      .then(r => r.json())
      .then(handleJsonRedirect)
      .catch(() => showAuthError(registerForm, 'Registration failed.'));
    };
  }
  // change password
  const changePasswordForm = document.getElementById('change-password-form');
  if (changePasswordForm) {
    changePasswordForm.onsubmit = function(e) {
      e.preventDefault();
      const formData = new FormData(changePasswordForm);
      fetch('/partial/change_password', {
        method: 'POST',
        body: formData,
        headers: {
          'X-Requested-With': 'XMLHttpRequest',
          'Accept': 'application/json'
        }
      })
      .then(r => r.json())
      .then(data => {
        if (data.success) {
          loadPage(data.redirect || 'profile');
        } else {
          showAuthError(changePasswordForm, data.message);
        }
      })
      .catch(() => showAuthError(changePasswordForm, 'Change password failed.'));
    };
  }
}

function showAuthError(form, message) {
  let alert = form.parentNode.querySelector('.alert');
  if (!alert) {
    alert = document.createElement('div');
    alert.className = 'mt-2 alert alert-danger';
    form.parentNode.insertBefore(alert, form);
  }
  alert.textContent = message;
}

function showNotification(message, type = 'info') {
  // Create notification element
  const notification = document.createElement('div');
  notification.className = `alert alert-${type} alert-dismissible fade show position-fixed`;
  notification.style.cssText = 'top: 20px; right: 20px; z-index: 9999; min-width: 300px;';
  notification.innerHTML = `
    ${message}
    <button type="button" class="btn-close" data-bs-dismiss="alert" aria-label="Close"></button>
  `;
  
  // Add to body
  document.body.appendChild(notification);
  
  // Auto remove after 5 seconds
  setTimeout(() => {
    if (notification.parentNode) {
      notification.remove();
    }
  }, 5000);
}

function updateLessonNotesSection() {
  // Get current lesson ID from URL
  const pathParts = window.location.pathname.split('/');
  const lessonId = pathParts[pathParts.indexOf('class') + 1];
  
  if (lessonId) {
    // Fetch updated lesson detail
    fetch(`/partial/class/${lessonId}`)
      .then(response => response.text())
      .then(html => {
        // Create a temporary div to parse the HTML
        const tempDiv = document.createElement('div');
        tempDiv.innerHTML = html;
        
        // Find the notes section in the new HTML
        const newNotesSection = tempDiv.querySelector('#content .mt-4');
        if (newNotesSection) {
          // Find existing notes section
          const existingNotesSection = document.querySelector('#content .mt-4');
          if (existingNotesSection) {
            // Replace the existing notes section
            existingNotesSection.innerHTML = newNotesSection.innerHTML;
          } else {
            // Add new notes section
            const contentTab = document.querySelector('#content');
            if (contentTab) {
              contentTab.appendChild(newNotesSection);
            }
          }
        }
      })
      .catch(error => {
        console.error('Error updating lesson notes section:', error);
      });
  }
}

function loadLessonDetail(lessonId) {
  fetch('/partial/class/' + lessonId)
    .then(response => response.text())
    .then(html => {
      document.getElementById('main-content').innerHTML = html;
    });
}

function setupFullCalendar() {
  const calendarEl = document.getElementById('calendar');
  if (!calendarEl) return;
  if (window.fullcalendar_events && window.initial_date) {
    var calendar = new FullCalendar.Calendar(calendarEl, {
      initialView: 'timeGridWeek',
      initialDate: window.initial_date,
      validRange: {
        start: window.initial_date,
        end: moment(window.initial_date).add(16, 'weeks').format('YYYY-MM-DD')
      },
      headerToolbar: {
        left: '',
        center: '',
        right: ''
      },
      dayHeaderFormat: {
        weekday: 'short'
      },
      slotMinTime: '08:00:00',
      slotMaxTime: '21:00:00',
      weekends: false,
      allDaySlot: false,
      events: window.fullcalendar_events,
      eventClick: function(info) {
        if (info.event.url && info.event.url !== 'null') {
          info.jsEvent.preventDefault();
          window.open(info.event.url);
        }
      },
      eventDidMount: function(info) {
        if (info.event.extendedProps.description) {
          let descriptionEl = document.createElement('div');
          descriptionEl.classList.add('fc-event-description');
          descriptionEl.innerHTML = info.event.extendedProps.description;
          info.el.querySelector('.fc-event-title').after(descriptionEl);
        }
      }
    });
    calendar.render();
  }
}

function setupLessonForms() {
  const addLessonForm = document.getElementById('add-lesson-form');
  if (addLessonForm) {
    addLessonForm.onsubmit = function(e) {
      e.preventDefault();
      const formData = new FormData(addLessonForm);
      fetch('/partial/class/add', {
        method: 'POST',
        body: formData,
        headers: {
          'X-Requested-With': 'XMLHttpRequest',
          'Accept': 'application/json'
        }
      })
      .then(r => r.json())
      .then(data => {
        if (data.success) {
          loadPage(data.redirect || 'class');
        } else {
          alert(data.message || 'Error adding lesson.');
        }
      });
    };
  }
}

function setupLessonEditForm() {
  const editLessonForm = document.getElementById('edit-lesson-form');
  if (editLessonForm) {
    editLessonForm.onsubmit = function(e) {
      e.preventDefault();
      const formData = new FormData(editLessonForm);
      const lessonId = editLessonForm.dataset.lessonId;
      fetch(`/partial/class/${lessonId}/edit`, {
        method: 'POST',
        body: formData,
        headers: {
          'X-Requested-With': 'XMLHttpRequest',
          'Accept': 'application/json'
        }
      })
      .then(r => r.json())
      .then(data => {
        if (data.success) {
          loadPage(data.redirect || `class/${lessonId}`);
        } else {
          alert(data.message || 'Error updating lesson.');
        }
      });
    };
  }
}

function setupSectionForms() {
  // Modal logic
  const addSectionModal = document.getElementById('addSectionModal');
  const addSectionForm = document.getElementById('add-section-form');
  if (addSectionModal && addSectionForm) {
    addSectionModal.addEventListener('show.bs.modal', function () {
      addSectionForm.reset();
      const typeSelect = document.getElementById('type');
      if (typeSelect) typeSelect.dispatchEvent(new Event('change'));
      setTimeout(() => {
        const titleInput = document.getElementById('title');
        if (titleInput) titleInput.focus();
      }, 300);
    });
    // Dynamic field toggle
    const typeSelect = document.getElementById('type');
    if (typeSelect) {
      typeSelect.addEventListener('change', function() {
        const type = typeSelect.value;
        document.getElementById('content-group').classList.toggle('d-none', type === 'file');
        document.getElementById('file-group').classList.toggle('d-none', type !== 'file');
        document.getElementById('due-group').classList.toggle('d-none', type !== 'assignment');
        document.getElementById('content').required = (type !== 'file');
        document.getElementById('file').required = (type === 'file');
        document.getElementById('assignment_due').required = (type === 'assignment');
        // Dynamic label/placeholder
        const contentLabel = document.getElementById('content-label');
        const content = document.getElementById('content');
        if (type === 'text') {
          contentLabel.textContent = 'Content';
          content.placeholder = 'Enter content or instructions';
        } else if (type === 'assignment') {
          contentLabel.textContent = 'Assignment Instructions';
          content.placeholder = 'Enter assignment details or instructions';
        } else if (type === 'note') {
          contentLabel.textContent = 'Note';
          content.placeholder = 'Enter your note';
        }
      });
      // Trigger on load
      typeSelect.dispatchEvent(new Event('change'));
    }
    // Submit add section form
    addSectionForm.onsubmit = function(e) {
      e.preventDefault();
      const typeSelect = document.getElementById('type');
      const type = typeSelect ? typeSelect.value : '';
      const filesInput = document.getElementById('files');
      if (type === 'file' && filesInput && filesInput.files.length === 0) {
        alert('Please select at least one file.');
        filesInput.focus();
        return;
      }
      const formData = new FormData(addSectionForm);
      fetch(addSectionForm.action, {
        method: 'POST',
        body: formData,
        headers: {
          'X-Requested-With': 'XMLHttpRequest',
          'Accept': 'application/json'
        }
      })
      .then(r => r.json())
      .then(data => {
        if (data.success && data.html) {
          document.getElementById('lesson-sections-list').innerHTML = data.html;
          // ปิด modal
          const modal = bootstrap.Modal.getOrCreateInstance(addSectionModal);
          modal.hide();
          addSectionForm.reset();
        } else {
          alert(data.message || 'Error adding content.');
        }
      });
    };
  }
}

function setupSectionFilter() {
  const filter = document.getElementById('section-type-filter');
  const keywordInput = document.getElementById('section-keyword-filter');
  const dueInput = document.getElementById('section-due-filter');
  function doFilter() {
    const val = filter ? filter.value : 'all';
    const keyword = keywordInput ? keywordInput.value.trim().toLowerCase() : '';
    const due = dueInput ? dueInput.value : '';
    const cards = document.querySelectorAll('#lesson-sections-list .card');
    cards.forEach(card => {
      const type = card.getAttribute('data-type');
      const title = card.querySelector('.card-title')?.textContent.toLowerCase() || '';
      const content = card.querySelector('.mt-2')?.textContent.toLowerCase() || '';
      let show = (val === 'all' || type === val);
      if (keyword) {
        show = show && (title.includes(keyword) || content.includes(keyword));
      }
      if (due && type === 'assignment') {
        // หา due date ใน card
        const dueText = card.querySelector('.text-danger.small')?.textContent || '';
        // คาดว่า dueText มีรูปแบบ 'Due: YYYY-MM-DD HH:MM'
        const match = dueText.match(/Due:\s*(\d{4}-\d{2}-\d{2})/);
        if (match && match[1]) {
          show = show && (match[1] === due);
        } else {
          show = false;
        }
      }
      card.parentElement.style.display = show ? '' : 'none';
    });
  }
  if (filter) filter.onchange = doFilter;
  if (keywordInput) keywordInput.onkeyup = doFilter;
  if (dueInput) dueInput.onchange = doFilter;
}

// Edit Section (inline)
window.editSection = function(lessonId, sectionId) {
  // โหลดฟอร์มแก้ไขมาแสดงแทนฟอร์ม add
  fetch(`/partial/class/${lessonId}/sections/${sectionId}/edit`)
    .then(r => r.text())
    .then(html => {
      const addForm = document.getElementById('add-section-form');
      if (addForm) addForm.classList.add('d-none');
      let editDiv = document.getElementById('edit-section-form-wrapper');
      if (!editDiv) {
        editDiv = document.createElement('div');
        editDiv.id = 'edit-section-form-wrapper';
        addForm.parentNode.insertBefore(editDiv, addForm);
      }
      editDiv.innerHTML = html;
      // setup dynamic field toggle for edit form
      const typeSelect = document.getElementById('type');
      if (typeSelect) {
        typeSelect.addEventListener('change', function() {
          const type = typeSelect.value;
          document.getElementById('content-group').classList.toggle('d-none', type === 'file');
          document.getElementById('file-group').classList.toggle('d-none', type !== 'file');
          document.getElementById('due-group').classList.toggle('d-none', type !== 'assignment');
          document.getElementById('content').required = (type !== 'file');
          document.getElementById('file').required = (type === 'file');
          document.getElementById('assignment_due').required = (type === 'assignment');
          // Dynamic label/placeholder
          const contentLabel = document.getElementById('content-label');
          const content = document.getElementById('content');
          if (type === 'text') {
            contentLabel.textContent = 'Content';
            content.placeholder = 'Enter content or instructions';
          } else if (type === 'assignment') {
            contentLabel.textContent = 'Assignment Instructions';
            content.placeholder = 'Enter assignment details or instructions';
          } else if (type === 'note') {
            contentLabel.textContent = 'Note';
            content.placeholder = 'Enter your note';
          }
        });
        typeSelect.dispatchEvent(new Event('change'));
      }
      // setup submit
      const editForm = document.getElementById('edit-section-form');
      if (editForm) {
        editForm.onsubmit = function(e) {
          e.preventDefault();
          const formData = new FormData(editForm);
          fetch(editForm.action, {
            method: 'POST',
            body: formData,
            headers: {
              'X-Requested-With': 'XMLHttpRequest',
              'Accept': 'application/json'
            }
          })
          .then(r => r.json())
          .then(data => {
            if (data.success && data.html) {
              document.getElementById('lesson-sections-list').innerHTML = data.html;
              editDiv.remove();
            } else {
              alert(data.message || 'Error updating content.');
            }
          });
        };
      }
    });
};

// Delete Section (SPA)
window.deleteSection = function(lessonId, sectionId) {
  if (!confirm('Delete this content?')) return;
  fetch(`/partial/class/${lessonId}/sections/${sectionId}/delete`, {
    method: 'POST',
    headers: {
      'X-Requested-With': 'XMLHttpRequest',
      'Accept': 'application/json'
    }
  })
  .then(r => r.json())
  .then(data => {
    if (data.success && data.html) {
      document.getElementById('lesson-sections-list').innerHTML = data.html;
    } else {
      alert(data.message || 'Error deleting content.');
    }
  });
}; 

// Global functions for note operations
window.loadNote = function(noteId) {
  console.log('🔧 Loading note for ID:', noteId);
  
  // Get lesson ID from URL
  const pathParts = window.location.pathname.split('/');
  const lessonId = pathParts[2]; // /class/{lessonId}/...
  
  // Fetch note data
  fetch(`/class/${lessonId}/notes/${noteId}`)
    .then(response => response.json())
    .then(data => {
      if (data.success) {
        // Populate the note editor with the loaded data
        const titleInput = document.getElementById('noteTitle');
        const contentEditor = document.getElementById('noteContent');
        
        console.log('🔍 Debug - titleInput element:', titleInput);
        console.log('🔍 Debug - contentEditor element:', contentEditor);
        
        if (titleInput) {
          titleInput.value = data.data.title;
          console.log('✅ Title loaded:', data.data.title);
        } else {
          console.error('❌ Title input not found!');
        }
        
        if (contentEditor) {
          // Check if it's contenteditable or textarea
          if (contentEditor.contentEditable === 'true') {
            contentEditor.innerHTML = data.data.content;
            console.log('✅ Content loaded (innerHTML):', data.data.content);
          } else {
            contentEditor.value = data.data.content;
            console.log('✅ Content loaded (value):', data.data.content);
          }
        } else {
          console.error('❌ Content editor not found!');
        }
        
        // Set current note ID for updates
        window.currentNoteId = noteId;
        currentNoteId = noteId; // Also set the global variable
        
        // Start auto-save for loaded note
        startAutoSave();
        
        console.log('✅ Note loaded successfully');
      } else {
        console.error('❌ Error loading note:', data.error);
      }
    })
    .catch(error => {
      console.error('❌ Error loading note:', error);
    });
};

window.createNewNote = function() {
  console.log('🔧 Creating new note');
  
  // Clear current note ID
  window.currentNoteId = null;
  currentNoteId = null; // Also clear the global variable
  
  // Clear the editor
  const titleInput = document.getElementById('noteTitle');
  const contentEditor = document.getElementById('noteContent');
  
  if (titleInput) {
    titleInput.value = '';
  }
  
  if (contentEditor) {
    if (contentEditor.contentEditable === 'true') {
      contentEditor.innerHTML = '';
    } else {
      contentEditor.value = '';
    }
  }
  
  // Focus on title
  if (titleInput) {
    titleInput.focus();
  }
  
  // Start auto-save for new note
  startAutoSave();
  
  console.log('✅ New note created');
};

// Auto-save functionality
function startAutoSave() {
  console.log('🔧 Starting auto-save');
  
  // Clear existing timer
  if (autoSaveTimer) {
    clearInterval(autoSaveTimer);
  }
  
  // Start new timer
  autoSaveTimer = setInterval(() => {
    autoSaveNote();
  }, autoSaveInterval);
  
  // Add event listeners for immediate auto-save on input
  const titleInput = document.getElementById('noteTitle');
  const contentEditor = document.getElementById('noteContent');
  
  if (titleInput) {
    titleInput.addEventListener('input', () => {
      // Clear existing timer and restart
      if (autoSaveTimer) {
        clearInterval(autoSaveTimer);
      }
      autoSaveTimer = setInterval(() => {
        autoSaveNote();
      }, autoSaveInterval);
    });
  }
  
  if (contentEditor) {
    contentEditor.addEventListener('input', () => {
      // Clear existing timer and restart
      if (autoSaveTimer) {
        clearInterval(autoSaveTimer);
      }
      autoSaveTimer = setInterval(() => {
        autoSaveNote();
      }, autoSaveInterval);
    });
  }
}

function stopAutoSave() {
  console.log('🔧 Stopping auto-save');
  
  if (autoSaveTimer) {
    clearInterval(autoSaveTimer);
    autoSaveTimer = null;
  }
  
  // Remove event listeners
  const titleInput = document.getElementById('noteTitle');
  const contentEditor = document.getElementById('noteContent');
  
  if (titleInput) {
    titleInput.removeEventListener('input', () => {});
  }
  
  if (contentEditor) {
    contentEditor.removeEventListener('input', () => {});
  }
}

// Function to stop auto-save when leaving note
window.stopNoteAutoSave = function() {
  stopAutoSave();
};

function autoSaveNote() {
  const title = document.getElementById('noteTitle')?.value?.trim();
  const content = document.getElementById('noteContent')?.innerHTML || document.getElementById('noteContent')?.value;
  
  // Only auto-save if there's content
  if (!title && !content) {
    return;
  }
  
  console.log('🔧 Auto-saving note...');
  
  // Get lesson ID from URL
  const pathParts = window.location.pathname.split('/');
  const lessonId = pathParts[2]; // /class/{lessonId}/...
  
  const formData = new FormData();
  formData.append('title', title || '');
  formData.append('content', content || '');
  formData.append('status', 'pending');
  
  const url = currentNoteId ? 
    `/class/${lessonId}/notes/${currentNoteId}/update` : 
    `/class/${lessonId}/notes/create`;
  
  fetch(url, {
    method: 'POST',
    body: formData
  })
  .then(response => response.json())
  .then(data => {
    if (data.success) {
      // Update currentNoteId if it was a new note
      if (!currentNoteId && data.data?.id) {
        currentNoteId = data.data.id;
        window.currentNoteId = data.data.id;
      }
      
      // Update last saved indicator
      const lastSaved = document.getElementById('lastSaved');
      if (lastSaved) {
        lastSaved.textContent = 'Auto-saved';
        lastSaved.style.color = '#28a745';
      }
      
      console.log('✅ Auto-saved successfully');
    }
  })
  .catch(error => {
    console.error('❌ Auto-save error:', error);
  });
}

window.loadNoteEdit = function(noteId) {
  console.log('DEBUG: Loading note edit for ID:', noteId);
  
  const mainContent = document.getElementById('main-content');
  console.log('DEBUG: Target element:', mainContent);
  
  if (!mainContent) {
    console.error('DEBUG: main-content element not found!');
    alert('Error: main-content element not found');
    return;
  }
  
  const url = `/partial/note/${noteId}/edit`;
  console.log('DEBUG: Fetching URL:', url);
  
  fetch(url)
    .then(response => {
      console.log('DEBUG: Response status:', response.status);
      console.log('DEBUG: Response headers:', response.headers);
      return response.text();
    })
    .then(html => {
      console.log('DEBUG: Received HTML response length:', html.length);
      console.log('DEBUG: HTML preview:', html.substring(0, 200));
      mainContent.innerHTML = html;
      setupNoteEditForm();
    })
    .catch(error => {
      console.error('Error loading note edit page:', error);
      alert('Error loading note edit page');
    });
};

window.deleteNote = function(noteId) {
  console.log('DEBUG: Deleting note with ID:', noteId);
  if (confirm('Are you sure you want to delete this note?')) {
    fetch(`/partial/note/${noteId}/delete`, {
      method: 'POST',
      headers: {
        'X-Requested-With': 'XMLHttpRequest'
      }
    })
    .then(response => response.text())
    .then(html => {
      console.log('DEBUG: Delete successful, updating HTML');
      document.getElementById('note-list-container').outerHTML = html;
    })
    .catch(error => {
      console.error('Error deleting note:', error);
      alert('Error deleting note');
    });
  }
};

// Function to populate edit note modal with data
window.populateEditNoteModal = function(button) {
  const noteId = button.getAttribute('data-note-id');
  const noteTitle = button.getAttribute('data-note-title') || '';
  const noteContent = button.getAttribute('data-note-content') || '';
  const noteTags = button.getAttribute('data-note-tags') || '';
  const noteStatus = button.getAttribute('data-note-status') || 'pending';
  const noteType = button.getAttribute('data-note-type') || 'text';
  const noteIsPublic = (button.getAttribute('data-note-is-public') || '0') === '1';
  const noteExternalLink = button.getAttribute('data-note-external-link') || '';

  const editForm = document.getElementById('edit-note-form');
  editForm.action = `/partial/note/${noteId}/edit`;
  editForm.method = 'post';

  document.getElementById('edit-note-id').value = noteId;
  const titleEl = document.getElementById('edit-title'); if (titleEl) titleEl.value = noteTitle;
  const contentEl = document.getElementById('edit-content'); if (contentEl) contentEl.value = noteContent;
  const tagsEl = document.getElementById('edit-tags'); if (tagsEl) tagsEl.value = noteTags;
  const statusEl = document.getElementById('edit-status'); if (statusEl) statusEl.value = noteStatus;
  const typeEl = document.getElementById('edit-note-type'); if (typeEl) typeEl.value = noteType;
  const publicEl = document.getElementById('edit-is-public'); if (publicEl) publicEl.checked = noteIsPublic;
  const linkEl = document.getElementById('edit-external-link'); if (linkEl) linkEl.value = noteExternalLink;

  // Clear previews (files/images will be previewed only after user selects new ones)
  const imagePreview = document.getElementById('edit-image-preview'); if (imagePreview) imagePreview.innerHTML = '';
  const filePreview = document.getElementById('edit-file-preview'); if (filePreview) filePreview.innerHTML = '';
};

function fetchAndPopulateEditModal(button) {
  const noteId = button.getAttribute('data-note-id');
  fetch(`/partial/note/${noteId}/data`, { headers: { 'X-Requested-With': 'XMLHttpRequest' } })
    .then(r => r.json())
    .then(json => {
      if (json && json.success && json.data) {
        button.setAttribute('data-note-title', json.data.title || '');
        button.setAttribute('data-note-content', json.data.content || '');
        const tags = Array.isArray(json.data.tags) ? json.data.tags.join(', ') : (json.data.tags || '');
        button.setAttribute('data-note-tags', tags);
        button.setAttribute('data-note-type', (json.data.note_type || 'text'));
        button.setAttribute('data-note-is-public', json.data.is_public ? '1' : '0');
        if (json.data.status !== undefined) button.setAttribute('data-note-status', json.data.status || 'pending');
        if (json.data.external_link !== undefined) button.setAttribute('data-note-external-link', json.data.external_link || '');
      }
      window.populateEditNoteModal(button);
    })
    .catch(() => {
      window.populateEditNoteModal(button);
    });
}

function setupEditNotePreview() {
  // Image preview
  const imageInput = document.getElementById('edit-image');
  const imagePreview = document.getElementById('edit-image-preview');
  if (imageInput && imagePreview) {
    imageInput.addEventListener('change', function() {
      imagePreview.innerHTML = '';
      const file = imageInput.files && imageInput.files[0];
      if (file && file.type.startsWith('image/')) {
        const reader = new FileReader();
        reader.onload = function(e) {
          const img = document.createElement('img');
          img.src = e.target.result;
          img.style.maxWidth = '100%';
          img.style.maxHeight = '200px';
          imagePreview.appendChild(img);
        };
        reader.readAsDataURL(file);
      }
    });
  }
  // PDF preview
  const fileInput = document.getElementById('edit-file');
  const filePreview = document.getElementById('edit-file-preview');
  if (fileInput && filePreview) {
    fileInput.addEventListener('change', function() {
      filePreview.innerHTML = '';
      const file = fileInput.files && fileInput.files[0];
      if (file && file.type === 'application/pdf') {
        const reader = new FileReader();
        reader.onload = function(e) {
          const embed = document.createElement('embed');
          embed.src = e.target.result;
          embed.type = 'application/pdf';
          embed.width = '100%';
          embed.height = '300px';
          filePreview.appendChild(embed);
        };
        reader.readAsDataURL(file);
      } else if (file) {
        filePreview.textContent = 'Only PDF preview is supported.';
      }
    });
  }
}

function setupAddNotePreview() {
  // Image preview for add note
  const imageInput = document.getElementById('image');
  const imagePreview = document.getElementById('add-image-preview');
  if (imageInput && imagePreview) {
    imageInput.addEventListener('change', function() {
      imagePreview.innerHTML = '';
      const file = imageInput.files && imageInput.files[0];
      if (file && file.type.startsWith('image/')) {
        const reader = new FileReader();
        reader.onload = function(e) {
          const img = document.createElement('img');
          img.src = e.target.result;
          img.style.maxWidth = '100%';
          img.style.maxHeight = '200px';
          imagePreview.appendChild(img);
        };
        reader.readAsDataURL(file);
      }
    });
  }
  // PDF preview for add note
  const fileInput = document.getElementById('file');
  const filePreview = document.getElementById('add-file-preview');
  if (fileInput && filePreview) {
    fileInput.addEventListener('change', function() {
      filePreview.innerHTML = '';
      const file = fileInput.files && fileInput.files[0];
      if (file && file.type === 'application/pdf') {
        const reader = new FileReader();
        reader.onload = function(e) {
          const embed = document.createElement('embed');
          embed.src = e.target.result;
          embed.type = 'application/pdf';
          embed.width = '100%';
          embed.height = '300px';
          filePreview.appendChild(embed);
        };
        reader.readAsDataURL(file);
      } else if (file) {
        filePreview.textContent = 'Only PDF preview is supported.';
      }
    });
  }
}

function setupNoteEditForm() {
  const editNoteForm = document.getElementById('edit-note-form');
  if (editNoteForm) {
    setupEditNotePreview();
    editNoteForm.onsubmit = function(e) {
      e.preventDefault();
      const formData = new FormData(editNoteForm);
      const noteId = document.getElementById('edit-note-id').value;
      
      console.log('DEBUG: Submitting edit form for note ID:', noteId);
      
      fetch(`/partial/note/${noteId}/edit`, {
        method: 'POST',
        body: formData,
        headers: {
          'X-Requested-With': 'XMLHttpRequest',
          'Accept': 'application/json'
        }
      })
      .then(r => r.json())
      .then(data => {
        if (data.success) {
          const modal = bootstrap.Modal.getInstance(document.getElementById('editNoteModal'));
          if (modal) modal.hide();
          refreshNoteListPreserveFilters();
        } else {
          alert(data.message || 'Error updating note.');
        }
      })
      .catch(error => {
        console.error('Error updating note:', error);
        alert('Error updating note');
      });
    };
  }
}

function setupNoteForms() {
  // Add Note Modal
  const addNoteModal = document.getElementById('addNoteModal');
  const addNoteForm = document.getElementById('add-note-form');
  if (addNoteModal && addNoteForm) {
    addNoteModal.addEventListener('show.bs.modal', function () {
      addNoteForm.reset();
      setTimeout(() => {
        const titleInput = addNoteForm.querySelector('#title');
        if (titleInput) titleInput.focus();
      }, 300);
    });

    addNoteForm.onsubmit = function(e) {
      e.preventDefault();
      const formData = new FormData(addNoteForm);
      fetch(addNoteForm.action, {
        method: 'POST',
        body: formData,
        headers: {
          'X-Requested-With': 'XMLHttpRequest',
          'Accept': 'application/json'
        }
      })
      .then(r => r.json())
      .then(data => {
        if (data.success && data.html) {
          const modal = bootstrap.Modal.getInstance(addNoteModal);
          if (modal) modal.hide();
          addNoteForm.reset();
          // Replace only the list container to preserve toolbar
          const temp = document.createElement('div');
          temp.innerHTML = data.html;
          const newList = temp.querySelector('#note-list-container');
          if (newList) {
            const oldList = document.getElementById('note-list-container');
            if (oldList) oldList.outerHTML = newList.outerHTML;
            setupNoteListFilters();
            refreshNoteListPreserveFilters();
          } else {
            // fallback: full replacement
            document.getElementById('main-content').innerHTML = data.html;
          }
        } else {
          alert(data.message || 'Error adding note.');
        }
      });
    };
  }
  
  // Edit Note Modal
  const editNoteModal = document.getElementById('editNoteModal');
  if (editNoteModal) {
    editNoteModal.addEventListener('show.bs.modal', function (event) {
      const button = event.relatedTarget;
      if (button) {
        fetchAndPopulateEditModal(button);
      }
    });
    
    editNoteModal.addEventListener('hidden.bs.modal', function () {
      // Reset form when modal is closed
      const editForm = document.getElementById('edit-note-form');
      if (editForm) {
        editForm.reset();
      }
    });
  }
  
  // Setup edit note form
  setupNoteEditForm();
  setupAddNotePreview();
}

// Note: setupNoteEditor is now handled by the inline script in note_editor_fragment.html
// This function is kept for backward compatibility but does nothing
function setupNoteEditor() {
  console.log('setupNoteEditor called - note editor initialization is handled by fragment script');
  // The note editor fragment now has its own initialization script
  // that handles all toolbar functionality properly
}

// Initialize search + status chip filters on Note list page
function setupNoteListFilters() {
  const container = document.getElementById('note-list-container');
  if (!container) return;
  const searchInput = container.querySelector('#noteSearch');
  const cards = () => container.querySelectorAll('.neo-card');
  function applyFilter(status) {
    const term = (searchInput?.value || '').toLowerCase();
    cards().forEach(card => {
      const title = card.querySelector('.card-title')?.textContent.toLowerCase() || '';
      const body = card.querySelector('.card-text')?.textContent.toLowerCase() || '';
      const st = card.getAttribute('data-status') || '';
      const show = (!term || title.includes(term) || body.includes(term)) && (!status || status === st);
      card.parentElement.style.display = show ? '' : 'none';
    });
  }
  if (searchInput) {
    searchInput.addEventListener('input', () => applyFilter(document.querySelector('.chip-group .chip.active')?.getAttribute('data-status') || ''));
  }
  container.querySelectorAll('.chip-group .chip').forEach(btn => {
    btn.addEventListener('click', function() {
      container.querySelectorAll('.chip-group .chip').forEach(b => b.classList.remove('active'));
      this.classList.add('active');
      applyFilter(this.getAttribute('data-status') || '');
    });
  });
}

// Refresh only note list fragment and re-apply current search/filter without full page reload
function refreshNoteListPreserveFilters() {
  const container = document.getElementById('note-list-container');
  if (!container) return;
  const term = (container.querySelector('#noteSearch')?.value || '').toLowerCase();
  const activeChip = container.querySelector('.chip-group .chip.active');
  const status = activeChip ? (activeChip.getAttribute('data-status') || '') : '';
  fetch('/partial/note')
    .then(r => r.text())
    .then(html => {
      // Replace list container only
      const temp = document.createElement('div');
      temp.innerHTML = html;
      const newList = temp.querySelector('#note-list-container');
      if (newList) {
        container.outerHTML = newList.outerHTML;
        // re-bind and re-apply filters
        setupNoteListFilters();
        const newContainer = document.getElementById('note-list-container');
        const searchInput = newContainer.querySelector('#noteSearch');
        if (searchInput) searchInput.value = term;
        // set active chip
        if (status !== '') {
          const chip = newContainer.querySelector(`.chip-group .chip[data-status="${status}"]`);
          if (chip) {
            newContainer.querySelectorAll('.chip-group .chip').forEach(b=>b.classList.remove('active'));
            chip.classList.add('active');
          }
        }
        // apply display
        const active = newContainer.querySelector('.chip-group .chip.active');
        const st = active ? active.getAttribute('data-status') || '' : '';
        const cards = newContainer.querySelectorAll('.neo-card');
        cards.forEach(card => {
          const title = card.querySelector('.card-title')?.textContent.toLowerCase() || '';
          const body = card.querySelector('.card-text')?.textContent.toLowerCase() || '';
          const cst = card.getAttribute('data-status') || '';
          const show = (!term || title.includes(term) || body.includes(term)) && (!st || st===cst);
          card.parentElement.style.display = show ? '' : 'none';
        });
      }
    });
}

function setupLessonAddModal() {
  const addLessonModal = document.getElementById('addLessonModal');
  const addLessonForm = document.getElementById('add-lesson-form');
  if (addLessonModal && addLessonForm) {
    addLessonModal.addEventListener('show.bs.modal', function () {
      addLessonForm.reset();
      setTimeout(() => {
        const titleInput = addLessonForm.querySelector('#title');
        if (titleInput) titleInput.focus();
      }, 300);
    });

    addLessonForm.onsubmit = function(e) {
      e.preventDefault();
      const formData = new FormData(addLessonForm);
      fetch('/partial/class/add', {
        method: 'POST',
        body: formData,
        headers: {
          'X-Requested-With': 'XMLHttpRequest',
          'Accept': 'application/json'
        }
      })
      .then(r => r.json())
      .then(data => {
        if (data.success) {
          loadPage(data.redirect || 'class');
          const modal = bootstrap.Modal.getInstance(addLessonModal);
          modal.hide();
          addLessonForm.reset();
        } else {
          alert(data.message || 'Error adding lesson.');
        }
      });
    };
  }
}

// Make setupAddLessonModal globally available
window.setupAddLessonModal = function() {
  console.log('setupAddLessonModal called'); // Debug log
  
  // Color selection functionality
  const colorOptions = document.querySelectorAll('.color-option');
  const previewCardHeader = document.getElementById('previewCardHeader');
  const colorInput = document.getElementById('selectedColor');

  // Color definitions
  const colors = {
    1: { primary: '#007bff', secondary: '#0056b3' },
    2: { primary: '#28a745', secondary: '#1e7e34' },
    3: { primary: '#dc3545', secondary: '#c82333' },
    4: { primary: '#ffc107', secondary: '#e0a800' },
    5: { primary: '#6f42c1', secondary: '#5a2d91' },
    6: { primary: '#fd7e14', secondary: '#e8690b' }
  };

  // Reset color selection and preview
  colorOptions.forEach(opt => opt.classList.remove('active'));
  if (colorOptions[0]) colorOptions[0].classList.add('active');
  if (previewCardHeader) {
    previewCardHeader.style.background = 'linear-gradient(135deg, #007bff 0%, #0056b3 100%)';
  }
  if (colorInput) colorInput.value = '1';

  // Remove old event listeners and add new ones
  colorOptions.forEach(option => {
    option.onclick = function() {
      colorOptions.forEach(opt => opt.classList.remove('active'));
      this.classList.add('active');
      const colorId = this.getAttribute('data-color');
      const color = colors[colorId];
      if (previewCardHeader && color) {
        previewCardHeader.style.background = `linear-gradient(135deg, ${color.primary} 0%, ${color.secondary} 100%)`;
      }
      if (colorInput) colorInput.value = colorId;
    };
  });

  // Live preview updates
  const titleInput = document.getElementById('title');
  const descriptionInput = document.getElementById('description');
  const authorInput = document.getElementById('author_name');
  const statusSelect = document.getElementById('status');

  const previewTitle = document.getElementById('previewTitle');
  const previewDescription = document.getElementById('previewDescription');
  const previewAuthor = document.getElementById('previewAuthor');
  const previewStatus = document.getElementById('previewStatus');

  if (titleInput && previewTitle) {
    titleInput.oninput = function() {
      previewTitle.textContent = this.value || 'Your Lesson Title';
    };
  }
  if (descriptionInput && previewDescription) {
    descriptionInput.oninput = function() {
      previewDescription.textContent = this.value || 'Your lesson description will appear here...';
    };
  }
  if (authorInput && previewAuthor) {
    authorInput.oninput = function() {
      previewAuthor.textContent = this.value || 'Unknown Author';
    };
  }
  if (statusSelect && previewStatus) {
    statusSelect.onchange = function() {
      previewStatus.textContent = this.value;
    };
  }

  // Reset preview on form reset
  const form = document.getElementById('add-lesson-form');
  if (form) {
    form.onreset = function() {
      setTimeout(() => {
        if (previewTitle) previewTitle.textContent = 'Your Lesson Title';
        if (previewDescription) previewDescription.textContent = 'Your lesson description will appear here...';
        if (previewAuthor) previewAuthor.textContent = 'Unknown Author';
        if (previewStatus) previewStatus.textContent = 'Not Started';
        colorOptions.forEach(opt => opt.classList.remove('active'));
        if (colorOptions[0]) colorOptions[0].classList.add('active');
        if (previewCardHeader) previewCardHeader.style.background = 'linear-gradient(135deg, #007bff 0%, #0056b3 100%)';
        if (colorInput) colorInput.value = '1';
      }, 10);
    };
  }

  // Form validation (unchanged)
  if (form) {
    form.addEventListener('submit', function(event) {
      if (!form.checkValidity()) {
        event.preventDefault();
        event.stopPropagation();
      }
      form.classList.add('was-validated');
    });
    // Real-time validation
    if (titleInput) {
      titleInput.addEventListener('input', function() {
        if (this.value.trim() === '') {
          this.classList.remove('is-valid');
          this.classList.add('is-invalid');
        } else {
          this.classList.remove('is-invalid');
          this.classList.add('is-valid');
        }
      });
    }
  }
}

// Global function to toggle advanced search panel
window.toggleAdvancedSearch = function() {
  const panel = document.getElementById('advancedSearchPanel');
  const toggleBtn = document.getElementById('advancedSearchToggle');
  
  if (panel && toggleBtn) {
    const isVisible = panel.style.display !== 'none';
    panel.style.display = isVisible ? 'none' : 'block';
    
    if (isVisible) {
      toggleBtn.classList.remove('btn-primary');
      toggleBtn.classList.add('btn-outline-secondary');
    } else {
      toggleBtn.classList.remove('btn-outline-secondary');
      toggleBtn.classList.add('btn-primary');
    }
  }
}

function setupLessonSearchAndFilter() {
  console.log('setupLessonSearchAndFilter called');
  
  // Add a small delay to ensure DOM is ready
  setTimeout(() => {
    const searchInput = document.getElementById('lessonSearch');
    const filterSelect = document.getElementById('lessonFilter');
    const clearSearchBtn = document.getElementById('clearSearch');
    const searchContainer = document.querySelector('.search-container');
    
    if (!searchInput && !filterSelect) {
      console.log('Not on lessons page - returning early');
      return; // Not on lessons page
    }
    
    console.log('Setting up lesson search and filter...');
    
    // Debounce function
    let debounceTimer;
    function debounceFilter(func, delay) {
      clearTimeout(debounceTimer);
      debounceTimer = setTimeout(func, delay);
    }
    
    function showLoading() {
      if (searchContainer) {
        searchContainer.classList.add('searching');
      }
    }
    
    function hideLoading() {
      if (searchContainer) {
        searchContainer.classList.remove('searching');
      }
    }
    
    function updateClearButton() {
      if (clearSearchBtn) {
        const hasValue = searchInput.value.trim() !== '' || filterSelect.value !== '';
        clearSearchBtn.style.display = hasValue ? 'block' : 'none';
      }
    }
    
    function getSearchOptions() {
      return {
        searchTitle: document.getElementById('searchTitle')?.checked ?? true,
        searchDescription: document.getElementById('searchDescription')?.checked ?? true,
        searchTags: document.getElementById('searchTags')?.checked ?? false,
        searchAuthor: document.getElementById('searchAuthor')?.checked ?? false,
        sortBy: document.getElementById('sortBy')?.value ?? 'title',
        sortOrder: document.getElementById('sortOrder')?.value ?? 'asc'
      };
    }
    
    function filterLessons() {
      const searchTerm = searchInput ? searchInput.value.toLowerCase() : '';
      const filterValue = filterSelect ? filterSelect.value : '';
      const searchOptions = getSearchOptions();
      const lessonCards = document.querySelectorAll('.lesson-card');
      
      showLoading();
      
      // Use setTimeout to show loading briefly
      setTimeout(() => {
        lessonCards.forEach((card, index) => {
          const titleElement = card.querySelector('.lesson-title');
          const descriptionElement = card.querySelector('.lesson-description');
          const statusElement = card.querySelector('.status-badge');
          const authorElement = card.querySelector('.author-name');
          const tagsContainer = card.querySelector('.tags-container');
          
          if (!titleElement || !descriptionElement || !statusElement) {
            return;
          }
          
          const title = titleElement.textContent.toLowerCase();
          const description = descriptionElement.textContent.toLowerCase();
          const status = statusElement.textContent;
          const author = authorElement ? authorElement.textContent.toLowerCase() : '';
          const tags = tagsContainer ? Array.from(tagsContainer.querySelectorAll('.tag-badge')).map(tag => tag.textContent.toLowerCase()) : [];
          
          // Advanced search logic
          let matchesSearch = !searchTerm;
          if (searchTerm) {
            matchesSearch = false;
            if (searchOptions.searchTitle && title.includes(searchTerm)) matchesSearch = true;
            if (searchOptions.searchDescription && description.includes(searchTerm)) matchesSearch = true;
            if (searchOptions.searchAuthor && author.includes(searchTerm)) matchesSearch = true;
            if (searchOptions.searchTags && tags.some(tag => tag.includes(searchTerm))) matchesSearch = true;
          }
          
          const matchesFilter = !filterValue || status === filterValue;
          
          const cardContainer = card.closest('.lesson-card-wrapper');
          if (cardContainer) {
            if (matchesSearch && matchesFilter) {
              cardContainer.classList.remove('hidden');
              cardContainer.classList.add('visible');
            } else {
              cardContainer.classList.add('hidden');
              cardContainer.classList.remove('visible');
            }
          }
        });
        
        // Sort cards if needed
        if (searchOptions.sortBy !== 'title' || searchOptions.sortOrder !== 'asc') {
          sortLessonCards(searchOptions.sortBy, searchOptions.sortOrder);
        }
        
        // Show/hide "no results" message
        const visibleCards = document.querySelectorAll('.lesson-card-wrapper.visible');
        const hasVisibleCards = visibleCards.length > 0;
        
        let noResultsDiv = document.getElementById('no-results-message');
        if (!hasVisibleCards) {
          if (!noResultsDiv) {
            noResultsDiv = document.createElement('div');
            noResultsDiv.id = 'no-results-message';
            noResultsDiv.className = 'col-12 text-center py-5';
            noResultsDiv.innerHTML = `
              <div class="text-muted">
                <i class="fas fa-search fa-3x mb-3"></i>
                <h5>No lessons found</h5>
                <p>Try adjusting your search or filter criteria.</p>
                <button class="btn btn-outline-primary" onclick="clearSearchAndFilter()">
                  <i class="fas fa-times me-2"></i>Clear Filters
                </button>
              </div>
            `;
            const container = document.getElementById('lessons-container');
            if (container) {
              container.appendChild(noResultsDiv);
            }
          }
        } else if (noResultsDiv) {
          noResultsDiv.remove();
        }
        
        hideLoading();
        updateClearButton();
      }, 150); // Brief delay to show loading
    }
    
    function sortLessonCards(sortBy, sortOrder) {
      const container = document.getElementById('lessons-container');
      const cards = Array.from(container.querySelectorAll('.lesson-card-wrapper.visible'));
      
      cards.sort((a, b) => {
        let aValue, bValue;
        
        switch (sortBy) {
          case 'title':
            aValue = a.querySelector('.lesson-title')?.textContent || '';
            bValue = b.querySelector('.lesson-title')?.textContent || '';
            break;
          case 'status':
            aValue = a.querySelector('.status-badge')?.textContent || '';
            bValue = b.querySelector('.status-badge')?.textContent || '';
            break;
          case 'created':
          case 'updated':
            // For now, use title as fallback since we don't have date elements
            aValue = a.querySelector('.lesson-title')?.textContent || '';
            bValue = b.querySelector('.lesson-title')?.textContent || '';
            break;
          default:
            aValue = a.querySelector('.lesson-title')?.textContent || '';
            bValue = b.querySelector('.lesson-title')?.textContent || '';
        }
        
        if (sortOrder === 'desc') {
          return bValue.localeCompare(aValue);
        } else {
          return aValue.localeCompare(bValue);
        }
      });
      
      // Re-append cards in sorted order
      cards.forEach(card => container.appendChild(card));
    }
    
    // Add event listeners
    if (searchInput) {
      searchInput.addEventListener('input', () => {
        debounceFilter(filterLessons, 300);
      });
      searchInput.addEventListener('keyup', updateClearButton);
    }
    
    if (filterSelect) {
      filterSelect.addEventListener('change', () => {
        filterLessons();
        updateClearButton();
      });
    }
    
    // Advanced search option listeners
    const advancedOptions = ['searchTitle', 'searchDescription', 'searchTags', 'searchAuthor', 'sortBy', 'sortOrder'];
    advancedOptions.forEach(optionId => {
      const element = document.getElementById(optionId);
      if (element) {
        element.addEventListener('change', filterLessons);
      }
    });
    
    // Initial filter
    filterLessons();
    updateClearButton();
  }, 100); // Small delay to ensure DOM is ready
}

// Global function to clear search and filter
window.clearSearchAndFilter = function() {
  const searchInput = document.getElementById('lessonSearch');
  const filterSelect = document.getElementById('lessonFilter');
  const clearSearchBtn = document.getElementById('clearSearch');
  
  if (searchInput) {
    searchInput.value = '';
  }
  if (filterSelect) {
    filterSelect.value = '';
  }
  
  // Reset advanced search options
  const searchTitle = document.getElementById('searchTitle');
  const searchDescription = document.getElementById('searchDescription');
  const searchTags = document.getElementById('searchTags');
  const searchAuthor = document.getElementById('searchAuthor');
  const sortBy = document.getElementById('sortBy');
  const sortOrder = document.getElementById('sortOrder');
  
  if (searchTitle) searchTitle.checked = true;
  if (searchDescription) searchDescription.checked = true;
  if (searchTags) searchTags.checked = false;
  if (searchAuthor) searchAuthor.checked = false;
  if (sortBy) sortBy.value = 'title';
  if (sortOrder) sortOrder.value = 'asc';
  
  // Re-show all cards
  const lessonCards = document.querySelectorAll('.lesson-card-wrapper');
  lessonCards.forEach(card => {
    card.classList.remove('hidden');
    card.classList.add('visible');
  });
  
  // Remove no results message
  const noResultsDiv = document.getElementById('no-results-message');
  if (noResultsDiv) {
    noResultsDiv.remove();
  }
  
  // Hide clear button
  if (clearSearchBtn) {
    clearSearchBtn.style.display = 'none';
  }
  
  // Focus back to search input
  if (searchInput) {
    searchInput.focus();
  }
}

// Global updateCharCount function for form validation
window.updateCharCount = function(element, counterId, maxLength) {
  const counter = document.getElementById(counterId);
  if (counter) {
    const currentLength = element.value.length;
    counter.textContent = currentLength;
    
    // Add color feedback
    if (currentLength > maxLength * 0.9) {
      counter.style.color = '#dc3545'; // danger
    } else if (currentLength > maxLength * 0.7) {
      counter.style.color = '#ffc107'; // warning
    } else {
      counter.style.color = '#6c757d'; // muted
    }
  }
};

// Global updatePreview function (placeholder - can be enhanced later)
window.updatePreview = function() {
  // This function can be enhanced to show live preview
  // For now, it's just a placeholder to prevent errors
  console.log('Preview updated');
};

// Global color selection function - UPDATED for single selection
window.selectColor = function(element, colorId) {
  console.log('=== main.js selectColor START ===');
  console.log('selectColor called with colorId:', colorId);
  
  // Prevent default and stop propagation
  if (event) {
    event.preventDefault();
    event.stopPropagation();
  }
  
  try {
    // Find the actual color div (support both .color-option and .color-option-neo)
    const colorDiv = (element.classList.contains('color-option') || element.classList.contains('color-option-neo'))
      ? element 
      : element.closest('.color-option, .color-option-neo');
      
    if (!colorDiv) {
      console.error('❌ Could not find color element');
      return;
    }
    
    console.log('✓ Found colorDiv:', colorDiv);
    
    // Remove active from ALL color options (both old and neo styles)
    const allColorOptions = document.querySelectorAll('.color-option, .color-option-neo');
    console.log('Total colors found:', allColorOptions.length);
    
    allColorOptions.forEach(function(opt, index) {
      const hadActive = opt.classList.contains('active');
      opt.classList.remove('active');
      console.log(`Color ${index + 1}: had active=${hadActive}, removed`);
    });
    
    // Verify all removed
    const stillActiveCount = document.querySelectorAll('.color-option.active, .color-option-neo.active').length;
    console.log('Active colors after removal:', stillActiveCount);
    
    // Add active class to clicked element ONLY
    colorDiv.classList.add('active');
    console.log('✓ Added active to color', colorId);
    
    // Verify exactly one active
    const finalActiveCount = document.querySelectorAll('.color-option.active, .color-option-neo.active').length;
    console.log('✓ Final active count:', finalActiveCount, '(should be 1)');
    
    if (finalActiveCount !== 1) {
      console.error('⚠️ WARNING: Active count is not 1!');
    }
    
    // Update preview card header (if exists)
  const previewCardHeader = document.getElementById('previewCardHeader');
  const colorInput = document.getElementById('selectedColor');
  
  const colors = {
      1: { primary: '#007bff', secondary: '#0056b3', name: 'Blue' },
      2: { primary: '#28a745', secondary: '#1e7e34', name: 'Green' },
      3: { primary: '#dc3545', secondary: '#c82333', name: 'Red' },
      4: { primary: '#ffc107', secondary: '#e0a800', name: 'Yellow' },
      5: { primary: '#6f42c1', secondary: '#5a2d91', name: 'Purple' },
      6: { primary: '#fd7e14', secondary: '#e8690b', name: 'Orange' }
  };
  
  const color = colors[colorId];
  if (previewCardHeader && color) {
    previewCardHeader.style.background = `linear-gradient(135deg, ${color.primary} 0%, ${color.secondary} 100%)`;
  }
    if (colorInput) {
      colorInput.value = colorId;
      console.log('✓ Hidden input updated:', colorId);
    }
    
    // Update color name display (if exists)
    const colorNameElement = document.getElementById('selected-color-name');
    if (colorNameElement && color) {
      colorNameElement.textContent = color.name;
      console.log('✓ Color name updated:', color.name);
    }
    
    console.log('=== main.js selectColor END ===\n');
    
  } catch (error) {
    console.error('❌ Error in selectColor:', error);
  }
}

// Class Notes System Functions
window.openNoteModal = function() {
    const modal = new bootstrap.Modal(document.getElementById('createNoteModal'));
    modal.show();
}

window.openAnnouncementModal = function() {
    const modal = new bootstrap.Modal(document.getElementById('createAnnouncementModal'));
    modal.show();
}

window.previewNoteImage = function(input) {
    const preview = document.getElementById('noteImagePreview');
    const placeholder = document.getElementById('noteImagePlaceholder');
    
    if (input.files && input.files[0]) {
        const reader = new FileReader();
        reader.onload = function(e) {
            preview.src = e.target.result;
            preview.classList.remove('d-none');
            placeholder.classList.add('d-none');
        };
        reader.readAsDataURL(input.files[0]);
    }
}

window.filterNotes = function(status) {
    // Update active filter button
    document.querySelectorAll('.class-notes-section .btn').forEach(btn => {
        btn.classList.remove('active');
    });
    event.target.classList.add('active');
    
    // Get lesson ID from current URL
    const pathParts = window.location.pathname.split('/');
    const lessonId = pathParts[pathParts.length - 1];
    
    console.log(`🔧 Filtering notes by status: ${status}`);
    
    // Load notes with filter
    fetch(`/class/${lessonId}/notes?status=${status}`)
        .then(response => response.text())
        .then(html => {
            document.getElementById('class-notes-grid').innerHTML = html;
            console.log('✅ Notes filtered successfully');
        })
        .catch(error => {
            console.error('❌ Error filtering notes:', error);
        });
}

window.searchNotes = function(query) {
    console.log(`🔧 Searching notes: "${query}"`);
    
    const noteCards = document.querySelectorAll('.note-card-enhanced');
    noteCards.forEach(card => {
        const title = card.querySelector('.card-title').textContent.toLowerCase();
        const content = card.querySelector('.card-text').textContent.toLowerCase();
        const searchQuery = query.toLowerCase();
        
        if (title.includes(searchQuery) || content.includes(searchQuery)) {
            card.style.display = 'block';
        } else {
            card.style.display = 'none';
        }
    });
}

window.sortNotes = function(sortBy) {
    console.log(`🔧 Sorting notes by: ${sortBy}`);
    
    const grid = document.getElementById('class-notes-grid');
    const noteCards = Array.from(grid.querySelectorAll('.note-card-enhanced'));
    
    noteCards.sort((a, b) => {
        switch(sortBy) {
            case 'newest':
                return new Date(b.dataset.createdAt || 0) - new Date(a.dataset.createdAt || 0);
            case 'oldest':
                return new Date(a.dataset.createdAt || 0) - new Date(b.dataset.createdAt || 0);
            case 'title':
                return a.querySelector('.card-title').textContent.localeCompare(b.querySelector('.card-title').textContent);
            default:
                return 0;
        }
    });
    
    // Re-append sorted cards
    noteCards.forEach(card => grid.appendChild(card));
    console.log('✅ Notes sorted successfully');
}

// iPhone-style Notes Functions
let currentNoteId = null;
let autoSaveTimer = null;
let autoSaveInterval = 2000; // Auto-save every 2 seconds

window.openNote = function(noteId) {
    console.log(`🔧 Opening note: ${noteId}`);
    currentNoteId = noteId;
    
    // Update active note in list
    document.querySelectorAll('.note-item').forEach(item => {
        item.classList.remove('active');
    });
    document.querySelector(`[data-note-id="${noteId}"]`).classList.add('active');
    
    // Get lesson ID from URL
    const pathParts = window.location.pathname.split('/');
    const lessonId = pathParts[2]; // /class/{lessonId}/...
    
    // Load note content
    fetch(`/class/${lessonId}/notes/${noteId}`)
        .then(response => response.json())
        .then(note => {
            document.getElementById('noteTitle').value = note.title;
            document.getElementById('noteContent').innerHTML = note.content;
            document.getElementById('lastSaved').textContent = 'Loaded';
        })
        .catch(error => {
            console.error('❌ Error loading note:', error);
        });
}

window.createNewNote = function() {
    console.log('🔧 Creating new note');
    currentNoteId = null;
    document.getElementById('noteTitle').value = '';
    document.getElementById('noteContent').innerHTML = '';
    document.getElementById('lastSaved').textContent = 'Not saved';
    
    // Remove active state from all notes
    document.querySelectorAll('.note-item').forEach(item => {
        item.classList.remove('active');
    });
    
    // Focus on title
    document.getElementById('noteTitle').focus();
}

window.saveNote = function() {
    const title = document.getElementById('noteTitle').value.trim();
    const content = document.getElementById('noteContent').innerHTML;
    
    if (!title) {
        alert('Please enter a note title');
        return;
    }
    
    // Get lesson ID from URL
    const pathParts = window.location.pathname.split('/');
    const lessonId = pathParts[2]; // /class/{lessonId}/...
    
    const formData = new FormData();
    formData.append('title', title);
    formData.append('content', content);
    formData.append('status', 'pending');
    
    const url = currentNoteId ? 
        `/class/${lessonId}/notes/${currentNoteId}/update` : 
        `/class/${lessonId}/notes/create`;
    
    console.log('🔧 Saving note - currentNoteId:', currentNoteId);
    console.log('🔧 Using URL:', url);
    
    fetch(url, {
        method: 'POST',
        body: formData
    })
    .then(response => response.text())
    .then(html => {
        console.log('✅ Note saved successfully');
        document.getElementById('lastSaved').textContent = 'Saved';
        loadNotesList();
    })
    .catch(error => {
        console.error('❌ Error saving note:', error);
        alert('Error saving note');
    });
}

window.autoSaveNote = function() {
    clearTimeout(autoSaveTimer);
    autoSaveTimer = setTimeout(() => {
        if (currentNoteId) {
            saveNote();
        }
    }, 2000);
}

window.loadNotesList = function() {
    // Get lesson ID from URL
    const pathParts = window.location.pathname.split('/');
    const lessonId = pathParts[2]; // /class/{lessonId}/...
    console.log('🔧 Loading notes list for lesson:', lessonId);
    
    fetch(`/class/${lessonId}/notes-list`)
        .then(response => response.text())
        .then(html => {
            document.getElementById('notesList').innerHTML = html;
            console.log('✅ Notes list loaded');
            
            // Setup toolbar buttons after notes are loaded
            setTimeout(() => {
                if (typeof window.setupToolbarButtons === 'function') {
                    window.setupToolbarButtons();
                }
            }, 500);
            
            // Also attach functions to window object
            setTimeout(() => {
                attachNoteFunctions();
            }, 1000);
        })
        .catch(error => {
            console.error('❌ Error loading notes list:', error);
        });
}

// Attach note functions to window object
function attachNoteFunctions() {
    console.log('🔧 Attaching note functions to window object');
    
    // Initialize global variables
    window.autoSaveTimer = null;
    
    // Basic formatting functions
    window.formatText = function(command) {
        console.log(`🔧 Formatting text: ${command}`);
        const editor = document.getElementById('noteContent');
        if (editor) {
            editor.focus();
            const success = document.execCommand(command, false, null);
            console.log(`✅ Command ${command} executed: ${success}`);
        }
    };
    
    window.insertList = function(type) {
        console.log(`🔧 Inserting ${type} list`);
        const editor = document.getElementById('noteContent');
        if (editor) {
            editor.focus();
            if (type === 'ul') {
                document.execCommand('insertHTML', false, '<ul><li>List item</li></ul>');
            } else {
                document.execCommand('insertHTML', false, '<ol><li>List item</li></ol>');
            }
        }
    };
    
    window.alignText = function(alignment) {
        console.log(`🔧 Aligning text: ${alignment}`);
        const editor = document.getElementById('noteContent');
        if (editor) {
            editor.focus();
            document.execCommand(alignment, false, null);
        }
    };
    
    window.insertImage = function() {
        console.log('🔧 Inserting image');
        const imageInput = document.getElementById('imageInput');
        if (imageInput) {
            imageInput.click();
        }
    };
    
    window.insertLink = function() {
        console.log('🔧 Inserting link');
        const url = prompt('Enter URL:');
        if (url) {
            const text = window.getSelection().toString() || 'Link text';
            document.execCommand('insertHTML', false, `<a href="${url}" target="_blank">${text}</a>`);
        }
    };
    
    window.insertTable = function() {
        console.log('🔧 Inserting table');
        const tableHTML = `
            <table style="border-collapse: collapse; width: 100%; margin: 10px 0;">
                <tr>
                    <td style="border: 1px solid #ddd; padding: 8px;">Cell 1</td>
                    <td style="border: 1px solid #ddd; padding: 8px;">Cell 2</td>
                </tr>
                <tr>
                    <td style="border: 1px solid #ddd; padding: 8px;">Cell 3</td>
                    <td style="border: 1px solid #ddd; padding: 8px;">Cell 4</td>
                </tr>
            </table>
        `;
        document.execCommand('insertHTML', false, tableHTML);
    };
    
    window.undoAction = function() {
        console.log('🔧 Undo action');
        document.execCommand('undo', false, null);
    };
    
    window.redoAction = function() {
        console.log('🔧 Redo action');
        document.execCommand('redo', false, null);
    };
    
    // Auto-save functionality
    window.autoSaveNote = function() {
        if (window.autoSaveTimer) {
            clearTimeout(window.autoSaveTimer);
        }
        window.autoSaveTimer = setTimeout(() => {
            console.log('🔧 Auto-saving note...');
            // Auto-save logic here
        }, 2000);
    };
    
    // Image upload handler
    window.handleImageUpload = function(input) {
        console.log('🔧 Handling image upload');
        const file = input.files[0];
        if (file) {
            const reader = new FileReader();
            reader.onload = function(e) {
                const img = document.createElement('img');
                img.src = e.target.result;
                img.style.maxWidth = '100%';
                img.style.height = 'auto';
                document.execCommand('insertHTML', false, img.outerHTML);
            };
            reader.readAsDataURL(file);
        }
    };
    
    console.log('✅ Note functions attached to window object');
}

// Global function to load class notes
window.loadClassNotes = function() {
    const pathParts = window.location.pathname.split('/');
    const lessonId = pathParts[pathParts.length - 1];
    console.log('🔧 Loading class notes for lesson:', lessonId);
    
    fetch(`/class/${lessonId}/notes`)
        .then(response => response.text())
        .then(html => {
            console.log('✅ Class notes loaded');
            document.getElementById('class-notes-grid').innerHTML = html;
        })
        .catch(error => {
            console.error('❌ Error loading class notes:', error);
        });
}

window.submitNoteForm = function(event) {
    event.preventDefault();
    const form = document.getElementById('createNoteForm');
    const formData = new FormData(form);
    
    console.log('🔧 Submitting note form...');
    
    fetch(form.action, {
        method: 'POST',
        body: formData
    })
    .then(response => response.text())
    .then(html => {
        console.log('✅ Note created successfully');
        // Close modal first
        const modal = bootstrap.Modal.getInstance(document.getElementById('createNoteModal'));
        modal.hide();
        // Reset form
        form.reset();
        // Reload notes grid
        if (typeof loadClassNotes === 'function') {
            loadClassNotes();
        } else {
            // Fallback: reload the page
            window.location.reload();
        }
    })
    .catch(error => {
        console.error('❌ Error creating note:', error);
        alert('Error creating note. Please try again.');
    });
}

// Global favorite toggle function - REALTIME UPDATE
window.toggleFavorite = function(lessonId, btn) {
  console.log('🌟 Toggle favorite:', lessonId);
  
  fetch(`/partial/class/${lessonId}/favorite`, {
    method: 'POST',
    headers: { 
      'X-Requested-With': 'XMLHttpRequest',
      'Content-Type': 'application/json'
    }
  })
  .then(r => r.json())
  .then(data => {
    console.log('Favorite response:', data);
    if (data.success) {
      // Update button appearance
      if (data.is_favorite) {
        btn.classList.add('active');
        console.log('✅ Added to favorites');
      } else {
        btn.classList.remove('active');
        console.log('✅ Removed from favorites');
      }
      
      // REALTIME UPDATE: Move card to top or reorder
      const lessonCard = document.querySelector(`.lesson-item[data-lesson-id="${lessonId}"]`);
      if (lessonCard) {
        const lessonsGrid = lessonCard.parentElement;
        
        // Update data attribute
        lessonCard.setAttribute('data-is-favorite', data.is_favorite ? 'true' : 'false');
        
        if (data.is_favorite) {
          // Move to top (after any existing favorites)
          const firstNonFavorite = lessonsGrid.querySelector('.lesson-item[data-is-favorite="false"]');
          if (firstNonFavorite) {
            lessonsGrid.insertBefore(lessonCard, firstNonFavorite);
          } else {
            // All are favorites or this is the first, move to beginning
            lessonsGrid.insertBefore(lessonCard, lessonsGrid.firstChild);
          }
          
          // Add animation
          lessonCard.style.animation = 'slideDown 0.5s ease-out';
          setTimeout(() => {
            lessonCard.style.animation = '';
          }, 500);
          
          console.log('📌 Card moved to favorites section (top)');
        } else {
          // Move to after all favorites
          const favorites = lessonsGrid.querySelectorAll('.lesson-item[data-is-favorite="true"]');
          if (favorites.length > 0) {
            const lastFavorite = favorites[favorites.length - 1];
            lessonsGrid.insertBefore(lessonCard, lastFavorite.nextSibling);
          }
          
          console.log('📍 Card moved to regular section');
        }
        
        // Update stats
        updateStatsCounters();
      }
    } else {
      console.error('Failed to toggle favorite:', data.message);
      alert('Failed to toggle favorite: ' + data.message);
    }
  })
  .catch(err => {
    console.error('Error toggling favorite:', err);
    alert('Error toggling favorite');
  });
}

// Helper function to update stats counters
function updateStatsCounters() {
  const allLessons = document.querySelectorAll('.lesson-item');
  const favorites = document.querySelectorAll('.lesson-item[data-is-favorite="true"]');
  
  // Update favorites counter
  const favCounter = document.querySelector('.stat-card .stat-icon.bg-warning-subtle').closest('.stat-card').querySelector('.display-6');
  if (favCounter) {
    favCounter.textContent = favorites.length;
  }
  
  console.log(`📊 Stats updated: ${favorites.length} favorites out of ${allLessons.length} total`);
}

// =============================================================================
// CLASSWORK FUNCTIONS
// =============================================================================

// Classwork modal functions
window.openCreateTaskModal = function() {
    console.log('🔧 Opening create task modal');
    const modal = new bootstrap.Modal(document.getElementById('createTaskModal'));
    modal.show();
};

window.openCreateMaterialModal = function() {
    console.log('🔧 Opening create material modal');
    const modal = new bootstrap.Modal(document.getElementById('createMaterialModal'));
    modal.show();
};


// Classwork submit functions
window.submitCreateTask = function() {
    console.log('🔧 Submitting create task');
    const form = document.getElementById('createTaskForm');
    const formData = new FormData(form);
    const data = Object.fromEntries(formData.entries());
    
    // Get lesson ID from URL
    const pathParts = window.location.pathname.split('/');
    const lessonId = pathParts[pathParts.length - 1];
    data.lesson_id = lessonId;
    
    fetch('/classwork/tasks', {
        method: 'POST',
        headers: {
            'Content-Type': 'application/json',
        },
        body: JSON.stringify(data)
    })
    .then(response => response.json())
    .then(data => {
        if (data.success) {
            bootstrap.Modal.getInstance(document.getElementById('createTaskModal')).hide();
            if (typeof loadClassworkTasks === 'function') {
                loadClassworkTasks();
            }
            if (typeof loadClassworkDashboard === 'function') {
                loadClassworkDashboard();
            }
        } else {
            alert('Error creating task: ' + data.message);
        }
    })
    .catch(error => {
        console.error('Error:', error);
        alert('Error creating task');
    });
};

window.submitCreateMaterial = function() {
    console.log('🔧 Submitting create material');
    const form = document.getElementById('createMaterialForm');
    const formData = new FormData(form);
    
    // Get lesson ID from URL
    const pathParts = window.location.pathname.split('/');
    const lessonId = pathParts[pathParts.length - 1];
    formData.append('lesson_id', lessonId);
    
    fetch('/classwork/materials', {
        method: 'POST',
        body: formData
    })
    .then(response => response.json())
    .then(data => {
        if (data.success) {
            bootstrap.Modal.getInstance(document.getElementById('createMaterialModal')).hide();
            if (typeof loadClassworkMaterials === 'function') {
                loadClassworkMaterials();
            }
        } else {
            alert('Error creating material: ' + data.message);
        }
    })
    .catch(error => {
        console.error('Error:', error);
        alert('Error creating material');
    });
};


// Load classwork dashboard for specific lesson
window.loadClassworkDashboard = function(lessonId = null) {
    console.log('🔧 Loading classwork dashboard for lesson:', lessonId);
    
    // Get lesson ID from current page if not provided
    if (!lessonId) {
        const pathParts = window.location.pathname.split('/');
        lessonId = pathParts[pathParts.length - 1];
    }
    
    const url = `/classwork/lessons/${lessonId}/dashboard`;
    
    fetch(url)
        .then(response => response.json())
        .then(data => {
            console.log('🔧 Dashboard data:', data);
            if (data.success) {
                const dashboardData = data.data;
                const totalEl = document.getElementById('total-tasks');
                const completedEl = document.getElementById('completed-tasks');
                const inProgressEl = document.getElementById('in-progress-tasks');
                const overdueEl = document.getElementById('overdue-tasks');
                
                if (totalEl) totalEl.textContent = dashboardData.total_tasks || 0;
                if (completedEl) completedEl.textContent = dashboardData.completed_tasks || 0;
                if (inProgressEl) inProgressEl.textContent = dashboardData.in_progress_tasks || 0;
                if (overdueEl) overdueEl.textContent = dashboardData.overdue_tasks || 0;
            }
        })
        .catch(error => console.error('Error loading dashboard:', error));
};

// Load classwork tasks
window.loadClassworkTasks = function() {
    console.log('🔧 Loading classwork tasks');
    const pathParts = window.location.pathname.split('/');
    const lessonId = pathParts[pathParts.length - 1];
    
    fetch(`/classwork/lessons/${lessonId}/tasks`)
        .then(response => response.json())
        .then(data => {
            console.log('🔧 Tasks data:', data);
            if (data.success) {
                const tasks = data.data || [];
                if (typeof renderClassworkTasks === 'function') {
                    renderClassworkTasks(tasks);
                }
            }
        })
        .catch(error => console.error('Error loading tasks:', error));
};

// Load classwork materials
window.loadClassworkMaterials = function() {
    console.log('🔧 Loading classwork materials');
    const pathParts = window.location.pathname.split('/');
    const lessonId = pathParts[pathParts.length - 1];
    
    fetch(`/classwork/lessons/${lessonId}/materials`)
        .then(response => response.json())
        .then(data => {
            console.log('🔧 Materials data:', data);
            if (data.success) {
                const materials = data.data || [];
                if (typeof renderClassworkMaterials === 'function') {
                    renderClassworkMaterials(materials);
                }
            }
        })
        .catch(error => console.error('Error loading materials:', error));
};

// Render classwork tasks in Kanban format
window.renderClassworkTasks = function(tasks) {
    console.log('🔧 Rendering classwork tasks in Kanban format:', tasks);
    
    // Group tasks by status
    const todoTasks = tasks.filter(task => task.status === 'todo');
    const inProgressTasks = tasks.filter(task => task.status === 'in_progress');
    const doneTasks = tasks.filter(task => task.status === 'done');
    
    // Update counters
    document.getElementById('todo-count').textContent = todoTasks.length;
    document.getElementById('inprogress-count').textContent = inProgressTasks.length;
    document.getElementById('done-count').textContent = doneTasks.length;
    
    // Render each column
    renderKanbanColumn('todo-tasks', todoTasks);
    renderKanbanColumn('inprogress-tasks', inProgressTasks);
    renderKanbanColumn('done-tasks', doneTasks);
};

// Render individual Kanban column with professional styling
function renderKanbanColumn(containerId, tasks) {
    const container = document.getElementById(containerId);
    if (!container) return;
    
    if (tasks.length === 0) {
        container.innerHTML = `
            <div class="empty-state">
                <div class="empty-icon">
                    <i class="bi bi-list-task"></i>
                </div>
                <p class="empty-text">No tasks yet</p>
            </div>
        `;
        return;
    }
    
    container.innerHTML = tasks.map(task => `
        <div class="task-card" data-task-id="${task.id}">
            <h6>${task.title}</h6>
            <p>${task.description || 'No description'}</p>
            
            ${task.progress_percentage > 0 ? `
                <div class="task-progress">
                    <div class="task-progress-bar bg-${getProgressColor(task.progress_percentage)}" 
                         style="width: ${task.progress_percentage}%"></div>
                </div>
            ` : ''}
            
            <div class="task-meta">
                <div class="task-badges">
                    <span class="badge bg-${getPriorityColor(task.priority)}">${task.priority}</span>
                    ${task.subject ? `<span class="badge bg-light text-dark">${task.subject}</span>` : ''}
                </div>
                <div class="dropdown">
                    <button class="btn btn-sm btn-outline-secondary border-0" data-bs-toggle="dropdown">
                        <i class="bi bi-three-dots-vertical"></i>
                    </button>
                    <ul class="dropdown-menu">
                        <li><a class="dropdown-item" href="#" onclick="editTask('${task.id}')">
                            <i class="bi bi-pencil me-2"></i>Edit
                        </a></li>
                        <li><a class="dropdown-item text-danger" href="#" onclick="deleteTask('${task.id}')">
                            <i class="bi bi-trash me-2"></i>Delete
                        </a></li>
                    </ul>
                </div>
            </div>
        </div>
    `).join('');
}

// Get progress bar color based on percentage
function getProgressColor(percentage) {
    if (percentage >= 100) return 'success';
    if (percentage >= 70) return 'primary';
    if (percentage >= 40) return 'warning';
    return 'danger';
}

// Render classwork materials in grid format
window.renderClassworkMaterials = function(materials) {
    console.log('🔧 Rendering classwork materials in grid format:', materials);
    const container = document.getElementById('classwork-materials');
    const materialCount = document.getElementById('material-count');
    if (!container) return;
    
    // Update material count
    if (materialCount) {
        materialCount.textContent = materials.length;
    }
    
    if (materials.length === 0) {
        container.innerHTML = `
            <div class="empty-materials">
                <div class="empty-icon">
                    <i class="bi bi-folder"></i>
                </div>
                <h6 class="empty-title">No materials yet</h6>
                <p class="empty-subtitle">Upload your first material to get started</p>
                <button class="btn btn-primary btn-sm" onclick="openCreateMaterialModal()">
                    <i class="bi bi-upload me-2"></i>
                    Upload Material
                </button>
            </div>
        `;
        return;
    }
    
    container.innerHTML = materials.map(material => `
        <div class="material-card" data-material-id="${material.id}">
            <div class="d-flex justify-content-between align-items-start mb-2">
                <h6 class="mb-0">${material.title}</h6>
                <div class="dropdown">
                    <button class="btn btn-sm btn-outline-secondary border-0" data-bs-toggle="dropdown">
                        <i class="bi bi-three-dots-vertical"></i>
                    </button>
                    <ul class="dropdown-menu">
                        <li><a class="dropdown-item" href="#" onclick="downloadMaterial('${material.id}')">
                            <i class="bi bi-download me-2"></i>Download
                        </a></li>
                        <li><a class="dropdown-item" href="#" onclick="editMaterial('${material.id}')">
                            <i class="bi bi-pencil me-2"></i>Edit
                        </a></li>
                        <li><a class="dropdown-item text-danger" href="#" onclick="deleteMaterial('${material.id}')">
                            <i class="bi bi-trash me-2"></i>Delete
                        </a></li>
                    </ul>
                </div>
            </div>
            
            <p class="text-muted small mb-3">${material.description || 'No description'}</p>
            
            <div class="d-flex gap-1 flex-wrap mb-2">
                <span class="badge bg-info">${material.file_type || 'File'}</span>
                ${material.subject ? `<span class="badge bg-light text-dark">${material.subject}</span>` : ''}
                ${material.file_size ? `<span class="badge bg-light text-dark">${(material.file_size / 1024).toFixed(1)}KB</span>` : ''}
            </div>
            
            <div class="d-flex justify-content-between align-items-center">
                <small class="text-muted">
                    <i class="bi bi-calendar me-1"></i>
                    ${new Date(material.created_at).toLocaleDateString()}
                </small>
                <button class="btn btn-sm btn-outline-info" onclick="downloadMaterial('${material.id}')">
                    <i class="bi bi-download me-1"></i>
                    Download
                </button>
            </div>
        </div>
    `).join('');
};

// Utility functions
window.getPriorityColor = function(priority) {
    switch(priority) {
        case 'high': return 'danger';
        case 'medium': return 'warning';
        case 'low': return 'success';
        default: return 'secondary';
    }
};

window.getStatusColor = function(status) {
    switch(status) {
        case 'done': return 'success';
        case 'in_progress': return 'warning';
        case 'todo': return 'secondary';
        default: return 'secondary';
    }
};

// Action functions
window.editTask = function(taskId) {
    console.log('Edit task:', taskId);
    // TODO: Implement edit task
};

window.deleteTask = function(taskId) {
    if (confirm('Are you sure you want to delete this task?')) {
        fetch(`/classwork/tasks/${taskId}`, {
            method: 'DELETE'
        })
        .then(response => response.json())
        .then(data => {
            if (data.success) {
                loadClassworkTasks();
                loadClassworkDashboard();
            } else {
                alert('Error deleting task: ' + data.message);
            }
        })
        .catch(error => {
            console.error('Error:', error);
            alert('Error deleting task');
        });
    }
};

window.downloadMaterial = function(materialId) {
    console.log('Download material:', materialId);
    // TODO: Implement download material
};

window.editMaterial = function(materialId) {
    console.log('Edit material:', materialId);
    // TODO: Implement edit material
};

window.deleteMaterial = function(materialId) {
    if (confirm('Are you sure you want to delete this material?')) {
        fetch(`/classwork/materials/${materialId}`, {
            method: 'DELETE'
        })
        .then(response => response.json())
        .then(data => {
            if (data.success) {
                loadClassworkMaterials();
            } else {
                alert('Error deleting material: ' + data.message);
            }
        })
        .catch(error => {
            console.error('Error:', error);
            alert('Error deleting material');
        });
    }
};

// Initialize classwork
window.initClasswork = function(lessonId) {
    console.log('🔧 Initializing classwork for lesson:', lessonId);
    loadClassworkDashboard(lessonId);
    loadClassworkTasks();
    loadClassworkMaterials();
};

<<<<<<< HEAD
console.log('✅ Classwork functions loaded');

// Note Editor Global Functions - ensure they're available globally
window.formatText = function(command) {
  try {
    const timestamp = new Date().toISOString();
    console.log(`[NOTE-EDITOR:${timestamp}] action=format`, { command });
    document.execCommand(command, false, null);
    const editor = document.getElementById('editorContent');
    if (editor) editor.focus();
  } catch(e) {
    console.error('formatText error:', e);
  }
};

window.insertList = function(type) {
  try {
    const timestamp = new Date().toISOString();
    console.log(`[NOTE-EDITOR:${timestamp}] action=list`, { type });
    const command = type === 'ul' ? 'insertUnorderedList' : 'insertOrderedList';
    document.execCommand(command, false, null);
    const editor = document.getElementById('editorContent');
    if (editor) editor.focus();
  } catch(e) {
    console.error('insertList error:', e);
  }
};

window.alignText = function(alignment) {
  try {
    const timestamp = new Date().toISOString();
    console.log(`[NOTE-EDITOR:${timestamp}] action=align`, { alignment });
    document.execCommand(alignment, false, null);
    const editor = document.getElementById('editorContent');
    if (editor) editor.focus();
  } catch(e) {
    console.error('alignText error:', e);
  }
};

window.insertImage = function() {
  try {
    const timestamp = new Date().toISOString();
    console.log(`[NOTE-EDITOR:${timestamp}] action=image`);
    const input = document.getElementById('editorImageInput');
    if (!input) return;
    input.onchange = function(e) {
      const file = e.target.files[0];
      if (file) {
        const reader = new FileReader();
        reader.onload = function(e) {
          const img = `<img src="${e.target.result}" style="max-width: 100%; height: auto;" />`;
          window.insertHTMLAtCursor(img);
        };
        reader.readAsDataURL(file);
      }
    };
    input.click();
  } catch(e) {
    console.error('insertImage error:', e);
  }
};

window.insertLink = function() {
  try {
    const timestamp = new Date().toISOString();
    console.log(`[NOTE-EDITOR:${timestamp}] action=link`);
    const url = prompt('Enter URL:');
    if (url) {
      const text = prompt('Enter link text:', url);
      const link = `<a href="${url}" target="_blank">${text || url}</a>`;
      window.insertHTMLAtCursor(link);
    }
  } catch(e) {
    console.error('insertLink error:', e);
  }
};

window.insertTable = function() {
  try {
    const timestamp = new Date().toISOString();
    console.log(`[NOTE-EDITOR:${timestamp}] action=table`);
    const table = `
      <table border="1" style="border-collapse: collapse; width: 100%;">
        <tr><td>Cell 1</td><td>Cell 2</td></tr>
        <tr><td>Cell 3</td><td>Cell 4</td></tr>
      </table>
    `;
    window.insertHTMLAtCursor(table);
  } catch(e) {
    console.error('insertTable error:', e);
  }
};

window.undoAction = function() {
  try {
    const timestamp = new Date().toISOString();
    console.log(`[NOTE-EDITOR:${timestamp}] action=undo`);
    document.execCommand('undo', false, null);
    const editor = document.getElementById('editorContent');
    if (editor) editor.focus();
  } catch(e) {
    console.error('undoAction error:', e);
  }
};

window.redoAction = function() {
  try {
    const timestamp = new Date().toISOString();
    console.log(`[NOTE-EDITOR:${timestamp}] action=redo`);
    document.execCommand('redo', false, null);
    const editor = document.getElementById('editorContent');
    if (editor) editor.focus();
  } catch(e) {
    console.error('redoAction error:', e);
  }
};

window.insertHTMLAtCursor = function(html) {
  try {
    const editor = document.getElementById('editorContent');
    if (!editor) return;
    editor.focus();
    
    let sel, range;
    if (window.getSelection) {
      sel = window.getSelection();
      if (sel.getRangeAt && sel.rangeCount) {
        range = sel.getRangeAt(0);
        // Check if selection is within editor
        if (!editor.contains(range.commonAncestorContainer)) {
          // Create new range at end of editor
          range = document.createRange();
          range.selectNodeContents(editor);
          range.collapse(false);
          sel.removeAllRanges();
          sel.addRange(range);
        }
        range.deleteContents();
        const el = document.createElement("div");
        el.innerHTML = html;
        const frag = document.createDocumentFragment();
        let node, lastNode;
        while ((node = el.firstChild)) {
          lastNode = frag.appendChild(node);
        }
        range.insertNode(frag);
        if (lastNode) {
          range = range.cloneRange();
          range.setStartAfter(lastNode);
          range.collapse(true);
          sel.removeAllRanges();
          sel.addRange(range);
        }
      }
    }
  } catch(e) {
    console.error('insertHTMLAtCursor error:', e);
  }
};

console.log('✅ Note Editor global functions loaded');
=======
// Open create task modal
window.openCreateTaskModal = function() {
    const modal = new bootstrap.Modal(document.getElementById('createTaskModal'));
    // Reset form
    document.getElementById('createTaskForm').reset();
    modal.show();
};

// Open create material modal
window.openCreateMaterialModal = function() {
    const modal = new bootstrap.Modal(document.getElementById('createMaterialModal'));
    // Reset form
    document.getElementById('createMaterialForm').reset();
    modal.show();
};

// Submit create task form
window.submitCreateTask = function() {
    console.log('🔧 Submitting create task form');
    
    const form = document.getElementById('createTaskForm');
    const formData = new FormData(form);
    
    // Get lesson ID
    const pathParts = window.location.pathname.split('/');
    const lessonId = pathParts[pathParts.length - 1];
    
    // Convert form data to JSON
    const taskData = {
        title: formData.get('title'),
        description: formData.get('description'),
        subject: formData.get('subject'),
        category: formData.get('category'),
        priority: formData.get('priority'),
        status: formData.get('status'),
        due_date: formData.get('due_date'),
        estimated_time: parseInt(formData.get('estimated_time')) || 0
    };
    
    fetch(`/classwork/lessons/${lessonId}/tasks`, {
        method: 'POST',
        headers: {
            'Content-Type': 'application/json'
        },
        body: JSON.stringify(taskData)
    })
    .then(response => response.json())
    .then(data => {
        console.log('🔧 Task created:', data);
        if (data.success) {
            // Close modal
            bootstrap.Modal.getInstance(document.getElementById('createTaskModal')).hide();
            // Reload tasks and dashboard
            loadClassworkTasks();
            loadClassworkDashboard();
            // Show success message
            showNotification('Task created successfully!', 'success');
        } else {
            showNotification('Error creating task: ' + (data.error || 'Unknown error'), 'danger');
        }
    })
    .catch(error => {
        console.error('Error:', error);
        showNotification('Error creating task', 'danger');
    });
};

// Submit create material form
window.submitCreateMaterial = function() {
    console.log('🔧 Submitting create material form');
    
    const form = document.getElementById('createMaterialForm');
    const formData = new FormData(form);
    
    // Get lesson ID
    const pathParts = window.location.pathname.split('/');
    const lessonId = pathParts[pathParts.length - 1];
    
    fetch(`/classwork/lessons/${lessonId}/materials`, {
        method: 'POST',
        body: formData
    })
    .then(response => response.json())
    .then(data => {
        console.log('🔧 Material created:', data);
        if (data.success) {
            // Close modal
            bootstrap.Modal.getInstance(document.getElementById('createMaterialModal')).hide();
            // Reload materials
            loadClassworkMaterials();
            // Show success message
            showNotification('Material uploaded successfully!', 'success');
        } else {
            showNotification('Error uploading material: ' + (data.error || 'Unknown error'), 'danger');
        }
    })
    .catch(error => {
        console.error('Error:', error);
        showNotification('Error uploading material', 'danger');
    });
};

// Show notification
window.showNotification = function(message, type = 'info') {
    // Create toast element if not exists
    let toastContainer = document.getElementById('toast-container');
    if (!toastContainer) {
        toastContainer = document.createElement('div');
        toastContainer.id = 'toast-container';
        toastContainer.className = 'position-fixed top-0 end-0 p-3';
        toastContainer.style.zIndex = '9999';
        document.body.appendChild(toastContainer);
    }
    
    const toastId = 'toast-' + Date.now();
    const toast = document.createElement('div');
    toast.id = toastId;
    toast.className = `toast align-items-center text-white bg-${type} border-0`;
    toast.setAttribute('role', 'alert');
    toast.setAttribute('aria-live', 'assertive');
    toast.setAttribute('aria-atomic', 'true');
    
    toast.innerHTML = `
        <div class="d-flex">
            <div class="toast-body">
                ${message}
            </div>
            <button type="button" class="btn-close btn-close-white me-2 m-auto" data-bs-dismiss="toast"></button>
        </div>
    `;
    
    toastContainer.appendChild(toast);
    const bsToast = new bootstrap.Toast(toast);
    bsToast.show();
    
    // Remove toast after hide
    toast.addEventListener('hidden.bs.toast', function() {
        toast.remove();
    });
};

console.log('✅ Classwork functions loaded');// Cache busted at Fri Oct 10 15:06:08 +07 2025
>>>>>>> 18cab9e9
<|MERGE_RESOLUTION|>--- conflicted
+++ resolved
@@ -2671,7 +2671,6 @@
     loadClassworkMaterials();
 };
 
-<<<<<<< HEAD
 console.log('✅ Classwork functions loaded');
 
 // Note Editor Global Functions - ensure they're available globally
@@ -2833,148 +2832,4 @@
   }
 };
 
-console.log('✅ Note Editor global functions loaded');
-=======
-// Open create task modal
-window.openCreateTaskModal = function() {
-    const modal = new bootstrap.Modal(document.getElementById('createTaskModal'));
-    // Reset form
-    document.getElementById('createTaskForm').reset();
-    modal.show();
-};
-
-// Open create material modal
-window.openCreateMaterialModal = function() {
-    const modal = new bootstrap.Modal(document.getElementById('createMaterialModal'));
-    // Reset form
-    document.getElementById('createMaterialForm').reset();
-    modal.show();
-};
-
-// Submit create task form
-window.submitCreateTask = function() {
-    console.log('🔧 Submitting create task form');
-    
-    const form = document.getElementById('createTaskForm');
-    const formData = new FormData(form);
-    
-    // Get lesson ID
-    const pathParts = window.location.pathname.split('/');
-    const lessonId = pathParts[pathParts.length - 1];
-    
-    // Convert form data to JSON
-    const taskData = {
-        title: formData.get('title'),
-        description: formData.get('description'),
-        subject: formData.get('subject'),
-        category: formData.get('category'),
-        priority: formData.get('priority'),
-        status: formData.get('status'),
-        due_date: formData.get('due_date'),
-        estimated_time: parseInt(formData.get('estimated_time')) || 0
-    };
-    
-    fetch(`/classwork/lessons/${lessonId}/tasks`, {
-        method: 'POST',
-        headers: {
-            'Content-Type': 'application/json'
-        },
-        body: JSON.stringify(taskData)
-    })
-    .then(response => response.json())
-    .then(data => {
-        console.log('🔧 Task created:', data);
-        if (data.success) {
-            // Close modal
-            bootstrap.Modal.getInstance(document.getElementById('createTaskModal')).hide();
-            // Reload tasks and dashboard
-            loadClassworkTasks();
-            loadClassworkDashboard();
-            // Show success message
-            showNotification('Task created successfully!', 'success');
-        } else {
-            showNotification('Error creating task: ' + (data.error || 'Unknown error'), 'danger');
-        }
-    })
-    .catch(error => {
-        console.error('Error:', error);
-        showNotification('Error creating task', 'danger');
-    });
-};
-
-// Submit create material form
-window.submitCreateMaterial = function() {
-    console.log('🔧 Submitting create material form');
-    
-    const form = document.getElementById('createMaterialForm');
-    const formData = new FormData(form);
-    
-    // Get lesson ID
-    const pathParts = window.location.pathname.split('/');
-    const lessonId = pathParts[pathParts.length - 1];
-    
-    fetch(`/classwork/lessons/${lessonId}/materials`, {
-        method: 'POST',
-        body: formData
-    })
-    .then(response => response.json())
-    .then(data => {
-        console.log('🔧 Material created:', data);
-        if (data.success) {
-            // Close modal
-            bootstrap.Modal.getInstance(document.getElementById('createMaterialModal')).hide();
-            // Reload materials
-            loadClassworkMaterials();
-            // Show success message
-            showNotification('Material uploaded successfully!', 'success');
-        } else {
-            showNotification('Error uploading material: ' + (data.error || 'Unknown error'), 'danger');
-        }
-    })
-    .catch(error => {
-        console.error('Error:', error);
-        showNotification('Error uploading material', 'danger');
-    });
-};
-
-// Show notification
-window.showNotification = function(message, type = 'info') {
-    // Create toast element if not exists
-    let toastContainer = document.getElementById('toast-container');
-    if (!toastContainer) {
-        toastContainer = document.createElement('div');
-        toastContainer.id = 'toast-container';
-        toastContainer.className = 'position-fixed top-0 end-0 p-3';
-        toastContainer.style.zIndex = '9999';
-        document.body.appendChild(toastContainer);
-    }
-    
-    const toastId = 'toast-' + Date.now();
-    const toast = document.createElement('div');
-    toast.id = toastId;
-    toast.className = `toast align-items-center text-white bg-${type} border-0`;
-    toast.setAttribute('role', 'alert');
-    toast.setAttribute('aria-live', 'assertive');
-    toast.setAttribute('aria-atomic', 'true');
-    
-    toast.innerHTML = `
-        <div class="d-flex">
-            <div class="toast-body">
-                ${message}
-            </div>
-            <button type="button" class="btn-close btn-close-white me-2 m-auto" data-bs-dismiss="toast"></button>
-        </div>
-    `;
-    
-    toastContainer.appendChild(toast);
-    const bsToast = new bootstrap.Toast(toast);
-    bsToast.show();
-    
-    // Remove toast after hide
-    toast.addEventListener('hidden.bs.toast', function() {
-        toast.remove();
-    });
-};
-
-console.log('✅ Classwork functions loaded');// Cache busted at Fri Oct 10 15:06:08 +07 2025
->>>>>>> 18cab9e9
+console.log('✅ Note Editor global functions loaded');